--- conflicted
+++ resolved
@@ -687,13 +687,8 @@
   @override
   Widget build(BuildContext context) {
     assert(debugCheckHasFluentTheme(context));
-<<<<<<< HEAD
-    final view = InheritedNavigationView.of(context);
+    final view = _InheritedNavigationView.of(context);
     final height = widget.pane.size?.topHeight ?? kOneLineTileHeight / 2;
-=======
-    final view = _InheritedNavigationView.of(context);
-    final height = widget.pane.size?.topHeight ?? kOneLineTileHeight;
->>>>>>> 9c0840dc
     return SizedBox(
       key: widget.pane.paneKey,
       height: height,
