--- conflicted
+++ resolved
@@ -1,6 +1,5 @@
+import 'package:fluent_ui/fluent_ui.dart';
 import 'package:flutter/foundation.dart';
-
-import 'package:fluent_ui/fluent_ui.dart';
 
 const double _kVerticalOffset = 20.0;
 const double _kInnerPadding = 5.0;
@@ -130,61 +129,48 @@
     super.dispose();
   }
 
-  void _pushMenu(Widget child) {
-    final NavigatorState navigatorState = Navigator.of(context);
+  void _createNewEntry(Widget child) {
+    final OverlayState overlayState = Overlay.of(
+      context,
+      debugRequiredFor: widget,
+    )!;
 
     final RenderBox box = context.findRenderObject()! as RenderBox;
     Offset leftTarget = box.localToGlobal(
       box.size.centerLeft(Offset.zero),
-      ancestor: navigatorState.context.findRenderObject(),
+      ancestor: overlayState.context.findRenderObject(),
     );
     Offset centerTarget = box.localToGlobal(
       box.size.center(Offset.zero),
-      ancestor: navigatorState.context.findRenderObject(),
+      ancestor: overlayState.context.findRenderObject(),
     );
     Offset rightTarget = box.localToGlobal(
       box.size.centerRight(Offset.zero),
-      ancestor: navigatorState.context.findRenderObject(),
-    );
-
-    final MediaQueryData mediaQuery = MediaQuery.of(context);
+      ancestor: overlayState.context.findRenderObject(),
+    );
 
     // We create this widget outside of the overlay entry's builder to prevent
     // updated values from happening to leak into the overlay when the overlay
     // rebuilds.
-    final Widget route = SizedBox.fromSize(
-      size: mediaQuery.size,
-      child: Directionality(
-        textDirection: Directionality.of(context),
-        child: _DropDownButtonOverlay(
-          child: child,
-          height: 50.0,
-          width: 100.0,
-          decoration: widget.menuDecoration ??
-              BoxDecoration(
-                color: FluentTheme.of(context).menuColor,
-                borderRadius: BorderRadius.circular(6.0),
-                border: Border.all(
-                  width: 0.25,
-                  color: FluentTheme.of(context).inactiveBackgroundColor,
-                ),
+    final Widget overlay = Directionality(
+      textDirection: Directionality.of(context),
+      child: _DropDownButtonOverlay(
+        child: child,
+        height: 50.0,
+        width: 100.0,
+        decoration: widget.menuDecoration ??
+            BoxDecoration(
+              color: FluentTheme.of(context).menuColor,
+              borderRadius: BorderRadius.circular(6.0),
+              border: Border.all(
+                width: 0.25,
+                color: FluentTheme.of(context).inactiveBackgroundColor,
               ),
-          animation: CurvedAnimation(
-            parent: _controller,
-            curve: Curves.easeOut,
-          ),
-          target: {
-            FlyoutPlacement.left: leftTarget,
-            FlyoutPlacement.center: centerTarget,
-            FlyoutPlacement.right: rightTarget,
-          },
-          verticalOffset: widget.verticalOffset,
-          preferBelow: true,
-          onClose: _removeEntry,
-          placement: widget.placement,
+            ),
+        animation: CurvedAnimation(
+          parent: _controller,
+          curve: Curves.easeOut,
         ),
-<<<<<<< HEAD
-=======
         target: {
           FlyoutPlacement.start: leftTarget,
           FlyoutPlacement.center: centerTarget,
@@ -194,7 +180,6 @@
         preferBelow: true,
         onClose: _removeEntry,
         placement: widget.placement,
->>>>>>> 0bc4f38f
       ),
     );
     Navigator.of(context)
@@ -204,7 +189,7 @@
           barrierColor: Colors.transparent,
           transitionDuration: Duration.zero,
           builder: (context) {
-            return route;
+            return overlay;
           },
         ))
         .then((_) => _controller.value = 0);
@@ -245,25 +230,23 @@
       onPressed: widget.disabled
           ? null
           : () {
-              _pushMenu(
-                _DropdownMenu(
-                  items: widget.items.map((item) {
-                    if (widget.closeAfterClick) {
-                      return DropDownButtonItem(
-                        onTap: () {
-                          item.onTap();
-                          _removeEntry();
-                        },
-                        key: item.key,
-                        leading: item.leading,
-                        title: item.title,
-                        trailing: item.trailing,
-                      );
-                    }
-                    return item;
-                  }).toList(),
-                ),
-              );
+              _createNewEntry(_DropdownMenu(
+                items: widget.items.map((item) {
+                  if (widget.closeAfterClick) {
+                    return DropDownButtonItem(
+                      onTap: () {
+                        item.onTap();
+                        _removeEntry();
+                      },
+                      key: item.key,
+                      leading: item.leading,
+                      title: item.title,
+                      trailing: item.trailing,
+                    );
+                  }
+                  return item;
+                }).toList(),
+              ));
             },
       autofocus: widget.autofocus,
       focusNode: widget.focusNode,
@@ -376,28 +359,23 @@
   Widget build(BuildContext context) {
     return FocusScope(
       autofocus: true,
-      child: ScrollConfiguration(
-        behavior: const _DropdownScrollBehavior(),
-        child: SingleChildScrollView(
-          child: Padding(
-            padding: const EdgeInsets.only(
-              top: _kInnerPadding,
-              left: _kInnerPadding,
-              right: _kInnerPadding,
-            ),
-            child: Column(
-              key: _key,
-              crossAxisAlignment: CrossAxisAlignment.start,
-              mainAxisSize: MainAxisSize.min,
-              children: List.generate(widget.items.length, (index) {
-                final item = widget.items[index];
-                return SizedBox(
-                  width: size?.width,
-                  child: Builder(builder: item.build),
-                );
-              }),
-            ),
-          ),
+      child: Padding(
+        padding: const EdgeInsets.only(
+          top: _kInnerPadding,
+          left: _kInnerPadding,
+          right: _kInnerPadding,
+        ),
+        child: Column(
+          key: _key,
+          crossAxisAlignment: CrossAxisAlignment.start,
+          mainAxisSize: MainAxisSize.min,
+          children: List.generate(widget.items.length, (index) {
+            final item = widget.items[index];
+            return SizedBox(
+              width: size?.width,
+              child: Builder(builder: item.build),
+            );
+          }),
         ),
       ),
     );
@@ -465,29 +443,6 @@
     return centerTarget != oldDelegate.centerTarget ||
         verticalOffset != oldDelegate.verticalOffset ||
         preferBelow != oldDelegate.preferBelow;
-  }
-
-  @override
-  bool operator ==(Object other) {
-    if (identical(this, other)) return true;
-
-    return other is _DropDownButtonPositionDelegate &&
-        other.centerTarget == centerTarget &&
-        other.leftTarget == leftTarget &&
-        other.rightTarget == rightTarget &&
-        other.verticalOffset == verticalOffset &&
-        other.preferBelow == preferBelow &&
-        other.placement == placement;
-  }
-
-  @override
-  int get hashCode {
-    return centerTarget.hashCode ^
-        leftTarget.hashCode ^
-        rightTarget.hashCode ^
-        verticalOffset.hashCode ^
-        preferBelow.hashCode ^
-        placement.hashCode;
   }
 }
 
@@ -602,22 +557,4 @@
       ),
     );
   }
-}
-
-// Do not use the platform-specific default scroll configuration.
-// Combobox menus should never overscroll or display an overscroll indicator.
-class _DropdownScrollBehavior extends FluentScrollBehavior {
-  const _DropdownScrollBehavior();
-
-  @override
-  TargetPlatform getPlatform(BuildContext context) => defaultTargetPlatform;
-
-  @override
-  Widget buildViewportChrome(
-          BuildContext context, Widget child, AxisDirection axisDirection) =>
-      child;
-
-  @override
-  ScrollPhysics getScrollPhysics(BuildContext context) =>
-      const ClampingScrollPhysics();
 }