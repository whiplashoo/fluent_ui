import 'package:fluent_ui/fluent_ui.dart';

/// The default vertical padding of the scaffold page
///
/// Eyeballed from Windows 10
const double kPageDefaultVerticalPadding = 24.0;

/// Creates a page that follows fluent-ui design guidelines.
///
/// See also:
///   * [PageHeader], usually used on the [header] property
///   * [NavigationBody], the widget that implements fluent page transitions
///     into navigation view.
///   * [ScaffoldPageParent], used by [NavigationView] to tell `ScaffoldPage`
///     if a button is necessary to be displayed before [title]
class ScaffoldPage extends StatelessWidget {
  /// Creates a new scaffold page.
  const ScaffoldPage({
    Key? key,
    this.header,
    this.content = const SizedBox.expand(),
    this.bottomBar,
    this.padding,
  }) : super(key: key);

  /// The content of this page. The content area is where most of the information
  /// for the selected nav category is displayed.
  ///
  /// If this widget is scrollable, you may want to provide [contentScrollController]
  /// as well, to add a scrollbar to the right of the page.
  ///
  /// ![Content Example](https://docs.microsoft.com/en-us/windows/uwp/design/controls-and-patterns/images/nav-content.png)
  final Widget content;

  /// The header of this page. Usually a [PageHeader] is used.
  ///
  /// ![Header example](https://docs.microsoft.com/en-us/windows/uwp/design/controls-and-patterns/images/nav-header.png)
  final Widget? header;

  /// The bottom bar of this page. This is usually provided when the current
  /// screen is small.
  /// 
  /// Usually a [BottomNavigation]
  final Widget? bottomBar;

  /// The padding used by this widget.
  ///
  /// If [contentScrollController] is not null, the scrollbar is rendered over
  /// this padding
  ///
  /// If null, [PageHeader.horizontalPadding] is used horizontally and
  /// [kPageDefaultVerticalPadding] is used vertically
  final EdgeInsets? padding;

  @override
  Widget build(BuildContext context) {
    assert(debugCheckHasFluentTheme(context));
    final theme = FluentTheme.of(context);
    final horizontalPadding = EdgeInsets.only(
      left: padding?.left ?? PageHeader.horizontalPadding(context),
      right: padding?.right ?? PageHeader.horizontalPadding(context),
    );
<<<<<<< HEAD
    return Column(children: [
      Expanded(
        child: AnimatedContainer(
          duration: theme.fastAnimationDuration,
          curve: theme.animationCurve,
          color: theme.scaffoldBackgroundColor,
          padding: EdgeInsets.only(
            top: padding?.top ?? kPageDefaultVerticalPadding,
            bottom: padding?.bottom ?? kPageDefaultVerticalPadding,
          ),
          child:
              Column(crossAxisAlignment: CrossAxisAlignment.start, children: [
            if (header != null) header!,
            Expanded(child: () {
              final finalContent = Padding(
                padding: horizontalPadding,
                child: content,
              );
              if (contentScrollController != null) {
                return Scrollbar(
                  controller: contentScrollController,
                  child: finalContent,
                );
              }
              return finalContent;
            }()),
          ]),
        ),
      ),
      if (bottomBar != null) bottomBar!,
    ]);
=======
    return Container(
      color: theme.scaffoldBackgroundColor,
      padding: EdgeInsets.only(
        top: padding?.top ?? kPageDefaultVerticalPadding,
        bottom: padding?.bottom ?? kPageDefaultVerticalPadding,
      ),
      child: Column(crossAxisAlignment: CrossAxisAlignment.start, children: [
        if (header != null) header!,
        Expanded(child: content),
        if (bottomBar != null)
          Padding(padding: horizontalPadding, child: bottomBar),
      ]),
    );
>>>>>>> 0d8e6ee0
  }
}

class PageHeader extends StatelessWidget {
  /// Creates a page header.
  const PageHeader({
    Key? key,
    this.leading,
    this.title,
    this.commandBar,
  }) : super(key: key);

  /// The widget displayed before [title]. If null, some widget
  /// can be inserted here implicitly. To avoid this, set this
  /// property to `SizedBox.shrink()`.
  final Widget? leading;

  /// The title of this bar.
  ///
  /// Usually a [Text] widget.
  ///
  /// ![Header Example](https://docs.microsoft.com/en-us/windows/uwp/design/controls-and-patterns/images/nav-header.png)
  final Widget? title;

  /// A bar with a list of actions an user can take
  final Widget? commandBar;

  static double horizontalPadding(BuildContext context) {
    assert(debugCheckHasMediaQuery(context));
    final screenWidth = MediaQuery.of(context).size.width;
    final bool isSmallScreen = screenWidth < 640.0;
    final double horizontalPadding =
        isSmallScreen ? 12.0 : kPageDefaultVerticalPadding;
    return horizontalPadding;
  }

  @override
  Widget build(BuildContext context) {
    assert(debugCheckHasFluentTheme(context));
    final pageParent = ScaffoldPageParent.maybeOf(context);
    final leading = this.leading ?? pageParent?.paneButton;
    final horizontalPadding = PageHeader.horizontalPadding(context);
    return Padding(
      padding: EdgeInsets.only(
        bottom: 18.0,
        left: leading != null ? 0 : horizontalPadding,
        right: horizontalPadding,
      ),
      child: Row(children: [
        if (leading != null) leading,
        Expanded(
          child: DefaultTextStyle(
            style: FluentTheme.of(context).typography.subheader!,
            child: title ?? SizedBox(),
          ),
        ),
        if (commandBar != null) commandBar!,
      ]),
    );
  }
}

class ScaffoldPageParent extends InheritedWidget {
  const ScaffoldPageParent({
    Key? key,
    required this.child,
    this.paneButton,
  }) : super(key: key, child: child);

  final Widget child;

  /// The button used by [PageHeader], displayed before [PageHeader.header].
  /// It can be overritten
  final Widget? paneButton;

  static ScaffoldPageParent? maybeOf(BuildContext context) {
    return context.dependOnInheritedWidgetOfExactType<ScaffoldPageParent>();
  }

  @override
  bool updateShouldNotify(ScaffoldPageParent oldWidget) {
    return true;
  }
}<|MERGE_RESOLUTION|>--- conflicted
+++ resolved
@@ -39,7 +39,7 @@
 
   /// The bottom bar of this page. This is usually provided when the current
   /// screen is small.
-  /// 
+  ///
   /// Usually a [BottomNavigation]
   final Widget? bottomBar;
 
@@ -56,16 +56,9 @@
   Widget build(BuildContext context) {
     assert(debugCheckHasFluentTheme(context));
     final theme = FluentTheme.of(context);
-    final horizontalPadding = EdgeInsets.only(
-      left: padding?.left ?? PageHeader.horizontalPadding(context),
-      right: padding?.right ?? PageHeader.horizontalPadding(context),
-    );
-<<<<<<< HEAD
     return Column(children: [
       Expanded(
-        child: AnimatedContainer(
-          duration: theme.fastAnimationDuration,
-          curve: theme.animationCurve,
+        child: Container(
           color: theme.scaffoldBackgroundColor,
           padding: EdgeInsets.only(
             top: padding?.top ?? kPageDefaultVerticalPadding,
@@ -74,39 +67,12 @@
           child:
               Column(crossAxisAlignment: CrossAxisAlignment.start, children: [
             if (header != null) header!,
-            Expanded(child: () {
-              final finalContent = Padding(
-                padding: horizontalPadding,
-                child: content,
-              );
-              if (contentScrollController != null) {
-                return Scrollbar(
-                  controller: contentScrollController,
-                  child: finalContent,
-                );
-              }
-              return finalContent;
-            }()),
+            Expanded(child: content),
           ]),
         ),
       ),
       if (bottomBar != null) bottomBar!,
     ]);
-=======
-    return Container(
-      color: theme.scaffoldBackgroundColor,
-      padding: EdgeInsets.only(
-        top: padding?.top ?? kPageDefaultVerticalPadding,
-        bottom: padding?.bottom ?? kPageDefaultVerticalPadding,
-      ),
-      child: Column(crossAxisAlignment: CrossAxisAlignment.start, children: [
-        if (header != null) header!,
-        Expanded(child: content),
-        if (bottomBar != null)
-          Padding(padding: horizontalPadding, child: bottomBar),
-      ]),
-    );
->>>>>>> 0d8e6ee0
   }
 }
 
