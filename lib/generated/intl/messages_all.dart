--- conflicted
+++ resolved
@@ -22,12 +22,9 @@
 import 'messages_fa.dart' as messages_fa;
 import 'messages_fr.dart' as messages_fr;
 import 'messages_hi.dart' as messages_hi;
-<<<<<<< HEAD
 import 'messages_it.dart' as messages_it;
+import 'messages_ko.dart' as messages_ko;
 import 'messages_nl.dart' as messages_nl;
-=======
-import 'messages_ko.dart' as messages_ko;
->>>>>>> d5ac9cb1
 import 'messages_pt.dart' as messages_pt;
 import 'messages_ru.dart' as messages_ru;
 import 'messages_zh.dart' as messages_zh;
@@ -42,12 +39,9 @@
   'fa': () => new Future.value(null),
   'fr': () => new Future.value(null),
   'hi': () => new Future.value(null),
-<<<<<<< HEAD
   'it': () => new Future.value(null),
+  'ko': () => new Future.value(null),
   'nl': () => new Future.value(null),
-=======
-  'ko': () => new Future.value(null),
->>>>>>> d5ac9cb1
   'pt': () => new Future.value(null),
   'ru': () => new Future.value(null),
   'zh': () => new Future.value(null),
@@ -70,15 +64,12 @@
       return messages_fr.messages;
     case 'hi':
       return messages_hi.messages;
-<<<<<<< HEAD
     case 'it':
       return messages_it.messages;
+    case 'ko':
+      return messages_ko.messages;
     case 'nl':
       return messages_nl.messages;
-=======
-    case 'ko':
-      return messages_ko.messages;
->>>>>>> d5ac9cb1
     case 'pt':
       return messages_pt.messages;
     case 'ru':
