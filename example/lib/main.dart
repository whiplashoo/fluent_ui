<<<<<<< HEAD
import 'package:example/screens/home.dart';
import 'package:example/screens/settings.dart';
=======
import 'package:example/theme.dart';
>>>>>>> 758e4e6b
import 'package:fluent_ui/fluent_ui.dart' hide Page;
import 'package:flutter/foundation.dart';
import 'package:flutter_acrylic/flutter_acrylic.dart' as flutter_acrylic;
import 'package:go_router/go_router.dart';
import 'package:provider/provider.dart';
import 'package:system_theme/system_theme.dart';
import 'package:url_launcher/link.dart';
import 'package:url_strategy/url_strategy.dart';
import 'package:window_manager/window_manager.dart';

<<<<<<< HEAD
import 'routes/popups.dart' deferred as popups;
=======
>>>>>>> 758e4e6b
import 'routes/forms.dart' deferred as forms;
import 'routes/inputs.dart' deferred as inputs;
import 'routes/navigation.dart' deferred as navigation;
import 'routes/popups.dart' deferred as popups;
import 'routes/surfaces.dart' deferred as surfaces;
import 'routes/theming.dart' deferred as theming;
<<<<<<< HEAD
import 'theme.dart';
=======
import 'screens/home.dart';
import 'screens/settings.dart';
>>>>>>> 758e4e6b
import 'widgets/deferred_widget.dart';

const String appTitle = 'Win UI for Flutter';

/// Checks if the current environment is a desktop environment.
bool get isDesktop {
  if (kIsWeb) return false;
  return [
    TargetPlatform.windows,
    TargetPlatform.linux,
    TargetPlatform.macOS,
  ].contains(defaultTargetPlatform);
}

void main() async {
  WidgetsFlutterBinding.ensureInitialized();

  // if it's not on the web, windows or android, load the accent color
  if (!kIsWeb &&
      [
        TargetPlatform.windows,
        TargetPlatform.android,
      ].contains(defaultTargetPlatform)) {
    SystemTheme.accentColor.load();
  }

  setPathUrlStrategy();

  if (isDesktop) {
    await flutter_acrylic.Window.initialize();
    await WindowManager.instance.ensureInitialized();
    windowManager.waitUntilReadyToShow().then((_) async {
      await windowManager.setTitleBarStyle(
        TitleBarStyle.hidden,
        windowButtonVisibility: false,
      );
      await windowManager.setSize(const Size(755, 545));
      await windowManager.setMinimumSize(const Size(350, 600));
      await windowManager.center();
      await windowManager.show();
      await windowManager.setPreventClose(true);
      await windowManager.setSkipTaskbar(false);
    });
  }

  runApp(const MyApp());

  Future.wait([
    DeferredWidget.preload(popups.loadLibrary),
    DeferredWidget.preload(forms.loadLibrary),
    DeferredWidget.preload(inputs.loadLibrary),
    DeferredWidget.preload(navigation.loadLibrary),
    DeferredWidget.preload(surfaces.loadLibrary),
    DeferredWidget.preload(theming.loadLibrary),
  ]);
}

class MyApp extends StatelessWidget {
  const MyApp({Key? key}) : super(key: key);
  // private navigators

  @override
  Widget build(BuildContext context) {
    return ChangeNotifierProvider(
      create: (_) => AppTheme(),
      builder: (context, _) {
        final appTheme = context.watch<AppTheme>();
        return FluentApp.router(
          title: appTitle,
          themeMode: appTheme.mode,
          debugShowCheckedModeBanner: false,
          color: appTheme.color,
          darkTheme: FluentThemeData(
            brightness: Brightness.dark,
            accentColor: appTheme.color,
            visualDensity: VisualDensity.standard,
            focusTheme: FocusThemeData(
              glowFactor: is10footScreen() ? 2.0 : 0.0,
            ),
          ),
          theme: FluentThemeData(
            accentColor: appTheme.color,
            visualDensity: VisualDensity.standard,
            focusTheme: FocusThemeData(
              glowFactor: is10footScreen() ? 2.0 : 0.0,
            ),
          ),
          locale: appTheme.locale,
          builder: (context, child) {
            return Directionality(
              textDirection: appTheme.textDirection,
              child: NavigationPaneTheme(
                data: NavigationPaneThemeData(
                  backgroundColor: appTheme.windowEffect !=
                          flutter_acrylic.WindowEffect.disabled
                      ? Colors.transparent
                      : null,
                ),
                child: child!,
              ),
            );
          },
          routeInformationParser: router.routeInformationParser,
          routerDelegate: router.routerDelegate,
          routeInformationProvider: router.routeInformationProvider,
<<<<<<< HEAD
=======
          /*initialRoute: '/',
          routes: {'/': (context) => const MyHomePage()},*/
>>>>>>> 758e4e6b
        );
      },
    );
  }
}

class MyHomePage extends StatefulWidget {
<<<<<<< HEAD
  const MyHomePage({
    Key? key,
    required this.child,
    required this.shellContext,
    required this.state,
  }) : super(key: key);

  final Widget child;
  final BuildContext? shellContext;
  final GoRouterState state;
=======
  const MyHomePage({Key? key, required this.widget, required this.shellContext})
      : super(key: key);
  final Widget widget;
  final BuildContext? shellContext;
>>>>>>> 758e4e6b

  @override
  State<MyHomePage> createState() => _MyHomePageState();
}

class _MyHomePageState extends State<MyHomePage> with WindowListener {
  bool value = false;

  // int index = 0;

  final viewKey = GlobalKey(debugLabel: 'Navigation View Key');
  final searchKey = GlobalKey(debugLabel: 'Search Bar Key');
  final searchFocusNode = FocusNode();
  final searchController = TextEditingController();

  final List<NavigationPaneItem> originalItems = [
    PaneItem(
        key: const Key('/'),
        icon: const Icon(FluentIcons.home),
        title: const Text('Home'),
        body: const SizedBox.shrink(),
        onTap: () {
          if (router.location != '/') {
            router.pushNamed('home');
          }
        }),
    PaneItemHeader(header: const Text('Inputs')),
    PaneItem(
        key: const Key('/inputs/buttons'),
        icon: const Icon(FluentIcons.button_control),
        title: const Text('Button'),
        body: const SizedBox.shrink(),
        onTap: () {
          if (router.location != '/inputs/buttons') {
            router.pushNamed('inputs_buttons');
          }
        }),
    PaneItem(
        key: const Key('/inputs/checkbox'),
        icon: const Icon(FluentIcons.checkbox_composite),
        title: const Text('Checkbox'),
        body: const SizedBox.shrink(),
        onTap: () {
          if (router.location != '/inputs/checkbox') {
            router.pushNamed('inputs_checkbox');
          }
        }),
    PaneItem(
        key: const Key('/inputs/slider'),
        icon: const Icon(FluentIcons.slider),
        title: const Text('Slider'),
        body: const SizedBox.shrink(),
        onTap: () {
          if (router.location != '/inputs/slider') {
            router.pushNamed('inputs_slider');
          }
        }),
    PaneItem(
        key: const Key('/inputs/toggle_switch'),
        icon: const Icon(FluentIcons.toggle_left),
        title: const Text('ToggleSwitch'),
        body: const SizedBox.shrink(),
        onTap: () {
          if (router.location != '/inputs/toggle_switch') {
            router.pushNamed('inputs_toggle_switch');
          }
        }),
    PaneItemHeader(header: const Text('Form')),
    PaneItem(
        key: const Key('/forms/text_box'),
        icon: const Icon(FluentIcons.text_field),
        title: const Text('TextBox'),
        body: const SizedBox.shrink(),
        onTap: () {
          if (router.location != '/forms/text_box') {
            router.pushNamed('forms_text_box');
          }
        }),
    PaneItem(
        key: const Key('/forms/auto_suggest_box'),
        icon: const Icon(FluentIcons.page_list),
        title: const Text('AutoSuggestBox'),
        body: const SizedBox.shrink(),
        onTap: () {
          if (router.location != '/forms/auto_suggest_box') {
            router.pushNamed('forms_auto_suggest_box');
          }
        }),
    PaneItem(
        key: const Key('/forms/combobox'),
        icon: const Icon(FluentIcons.combobox),
        title: const Text('ComboBox'),
        body: const SizedBox.shrink(),
        onTap: () {
          if (router.location != '/forms/combobox') {
            router.pushNamed('forms_combobox');
          }
        }),
    PaneItem(
        key: const Key('/forms/time_picker'),
        icon: const Icon(FluentIcons.time_picker),
        title: const Text('TimePicker'),
        body: const SizedBox.shrink(),
        onTap: () {
          if (router.location != '/forms/time_picker') {
            router.pushNamed('forms_time_picker');
          }
        }),
    PaneItem(
        key: const Key('/forms/date_picker'),
        icon: const Icon(FluentIcons.date_time),
        title: const Text('DatePicker'),
        body: const SizedBox.shrink(),
        onTap: () {
          if (router.location != '/forms/date_picker') {
            router.pushNamed('forms_date_picker');
          }
        }),
    PaneItemHeader(header: const Text('Navigation')),
    PaneItem(
        key: const Key('/navigation/nav_view'),
        icon: const Icon(FluentIcons.navigation_flipper),
        title: const Text('NavigationView'),
        body: const SizedBox.shrink(),
        onTap: () {
          if (router.location != '/navigation/nav_view') {
            router.pushNamed('navigation_nav_view');
          }
        }),
    PaneItem(
        key: const Key('/navigation/tab_view'),
        icon: const Icon(FluentIcons.table_header_row),
        title: const Text('TabView'),
        body: const SizedBox.shrink(),
        onTap: () {
          if (router.location != '/navigation/tab_view') {
            router.pushNamed('navigation_tab_view');
          }
        }),
    PaneItem(
        key: const Key('/navigation/tree_view'),
        icon: const Icon(FluentIcons.bulleted_tree_list),
        title: const Text('TreeView'),
        body: const SizedBox.shrink(),
        onTap: () {
          if (router.location != '/navigation/tree_view') {
            router.pushNamed('navigation_tree_view');
          }
        }),
    PaneItemHeader(header: const Text('Surfaces')),
    PaneItem(
        key: const Key('/surfaces/acrylic'),
        icon: const Icon(FluentIcons.un_set_color),
        title: const Text('Acrylic'),
        body: const SizedBox.shrink(),
        onTap: () {
          if (router.location != '/surfaces/acrylic') {
            router.pushNamed('surfaces_acrylic');
          }
        }),
    PaneItem(
        key: const Key('/surfaces/command_bar'),
        icon: const Icon(FluentIcons.customize_toolbar),
        title: const Text('CommandBar'),
        body: const SizedBox.shrink(),
        onTap: () {
          if (router.location != '/surfaces/command_bar') {
            router.pushNamed('surfaces_command_bar');
          }
        }),
    PaneItem(
        key: const Key('/surfaces/expander'),
        icon: const Icon(FluentIcons.expand_all),
        title: const Text('Expander'),
        body: const SizedBox.shrink(),
        onTap: () {
          if (router.location != '/surfaces/expander') {
            router.pushNamed('surfaces_expander');
          }
        }),
    PaneItem(
        key: const Key('/surfaces/info_bar'),
        icon: const Icon(FluentIcons.info_solid),
        title: const Text('InfoBar'),
        body: const SizedBox.shrink(),
        onTap: () {
          if (router.location != '/surfaces/info_bar') {
            router.pushNamed('surfaces_info_bar');
          }
        }),
    PaneItem(
        key: const Key('/surfaces/progress_indicators'),
        icon: const Icon(FluentIcons.progress_ring_dots),
        title: const Text('Progress Indicators'),
        body: const SizedBox.shrink(),
        onTap: () {
          if (router.location != '/surfaces/progress_indicators') {
            router.pushNamed('surfaces_progress_indicators');
          }
        }),
    PaneItem(
        key: const Key('/surfaces/tiles'),
        icon: const Icon(FluentIcons.tiles),
        title: const Text('Tiles'),
        body: const SizedBox.shrink(),
        onTap: () {
          if (router.location != '/surfaces/tiles') {
            router.pushNamed('surfaces_tiles');
          }
        }),
    PaneItemHeader(header: const Text('Popups')),
    PaneItem(
        key: const Key('/popups/content_dialog'),
        icon: const Icon(FluentIcons.comment_urgent),
        title: const Text('ContentDialog'),
        body: const SizedBox.shrink(),
        onTap: () {
          if (router.location != '/popups/content_dialog') {
            router.pushNamed('popups_content_dialog');
          }
        }),
    PaneItem(
        key: const Key('/popups/tooltip'),
        icon: const Icon(FluentIcons.hint_text),
        title: const Text('Tooltip'),
        body: const SizedBox.shrink(),
        onTap: () {
          if (router.location != '/popups/tooltip') {
            router.pushNamed('popups_tooltip');
          }
        }),
    PaneItem(
        key: const Key('/popups/flyout'),
        icon: const Icon(FluentIcons.pop_expand),
        title: const Text('Flyout'),
        body: const SizedBox.shrink(),
        onTap: () {
          if (router.location != '/popups/flyout') {
            router.pushNamed('popups_flyout');
          }
        }),
    PaneItemHeader(header: const Text('Theming')),
    PaneItem(
        key: const Key('/theming/colors'),
        icon: const Icon(FluentIcons.color_solid),
        title: const Text('Colors'),
        body: const SizedBox.shrink(),
        onTap: () {
          if (router.location != '/theming/colors') {
            router.pushNamed('theming_colors');
          }
        }),
    PaneItem(
        key: const Key('/theming/typography'),
        icon: const Icon(FluentIcons.font_color_a),
        title: const Text('Typography'),
        body: const SizedBox.shrink(),
        onTap: () {
          if (router.location != '/theming/typography') {
            router.pushNamed('theming_typography');
          }
        }),
    PaneItem(
        key: const Key('/theming/icons'),
        icon: const Icon(FluentIcons.icon_sets_flag),
        title: const Text('Icons'),
        body: const SizedBox.shrink(),
        onTap: () {
          if (router.location != '/theming/icons') {
            router.pushNamed('theming_icons');
          }
        }),
    PaneItem(
        key: const Key('/theming/reveal_focus'),
        icon: const Icon(FluentIcons.focus),
        title: const Text('Reveal Focus'),
        body: const SizedBox.shrink(),
        onTap: () {
          if (router.location != '/theming/reveal_focus') {
            router.pushNamed('theming_reveal_focus');
          }
        }),
  ];
  final List<NavigationPaneItem> footerItems = [
    PaneItemSeparator(),
    PaneItem(
        key: const Key('/settings'),
        icon: const Icon(FluentIcons.settings),
        title: const Text('Settings'),
        body: const SizedBox.shrink(),
        onTap: () {
          if (router.location != '/settings') {
            router.pushNamed('settings');
          }
        }),
    _LinkPaneItemAction(
      icon: const Icon(FluentIcons.open_source),
      title: const Text('Source code'),
      link: 'https://github.com/bdlukaa/fluent_ui',
      body: const SizedBox.shrink(),
    ),
    // TODO: mobile widgets, Scrollbar, BottomNavigationBar, RatingBar
  ];

  @override
  void initState() {
    windowManager.addListener(this);
    super.initState();
  }

  @override
  void dispose() {
    windowManager.removeListener(this);
    searchController.dispose();
    searchFocusNode.dispose();
    super.dispose();
  }

  int _calculateSelectedIndex(BuildContext context) {
    final location = router.location;
    int indexOriginal = originalItems
        .where((element) => element.key != null)
        .toList()
        .indexWhere((element) => element.key == Key(location));

    if (indexOriginal == -1) {
      int indexFooter = footerItems
          .where((element) => element.key != null)
          .toList()
          .indexWhere((element) => element.key == Key(location));
      if (indexFooter == -1) {
        return 0;
      }
      return originalItems
              .where((element) => element.key != null)
              .toList()
              .length +
          indexFooter;
    } else {
      return indexOriginal;
    }
  }

  @override
  Widget build(BuildContext context) {
    final appTheme = context.watch<AppTheme>();
    final theme = FluentTheme.of(context);
    if (widget.shellContext != null) {
      if (router.canPop() == false) {
        setState(() {});
      }
    }
    return NavigationView(
      key: viewKey,
      appBar: NavigationAppBar(
        automaticallyImplyLeading: false,
        title: () {
          if (kIsWeb) {
            return Align(
              alignment: AlignmentDirectional.centerStart,
              child: Row(children: [
                if (widget.shellContext != null)
                  if (router.canPop())
                    GestureDetector(
                      onDoubleTap: () {
                        context.pop();
                        setState(() {});
                      },
                      child: RotatedBox(
                        quarterTurns: Directionality.of(
                                  context,
                                ) ==
                                TextDirection.ltr
                            ? 0
                            : 2,
                        child: IconButton(
                          iconButtonMode: IconButtonMode.large,
                          onPressed: () {
                            context.pop();
                            setState(() {});
                          },
                          icon: const Icon(
                            FluentIcons.back,
                          ),
                        ),
                      ),
                    ),
                const Text(appTitle)
              ]),
            );
          }
          return DragToMoveArea(
            child: Align(
              alignment: AlignmentDirectional.centerStart,
              child: Row(
                children: [
                  if (widget.shellContext != null)
                    if (router.canPop())
                      Padding(
                        padding: const EdgeInsets.only(right: 8),
                        child: GestureDetector(
                          onDoubleTap: () {
                            context.pop();
                            setState(() {});
                          },
                          child: RotatedBox(
                            quarterTurns: Directionality.of(
                                      context,
                                    ) ==
                                    TextDirection.ltr
                                ? 0
                                : 2,
                            child: IconButton(
                              iconButtonMode: IconButtonMode.large,
                              onPressed: () {
                                context.pop();
                                setState(() {});
                              },
                              icon: const Icon(
                                FluentIcons.back,
                              ),
                            ),
                          ),
                        ),
                      ),
                  const Text(appTitle)
                ],
              ),
            ),
          );
        }(),
        actions: Row(mainAxisAlignment: MainAxisAlignment.end, children: [
          Padding(
            padding: const EdgeInsetsDirectional.only(end: 8.0),
            child: ToggleSwitch(
              content: const Text('Dark Mode'),
              checked: FluentTheme.of(context).brightness.isDark,
              onChanged: (v) {
                if (v) {
                  appTheme.mode = ThemeMode.dark;
                } else {
                  appTheme.mode = ThemeMode.light;
                }
              },
            ),
          ),
          if (!kIsWeb) const WindowButtons(),
        ]),
      ),
<<<<<<< HEAD
      paneBodyBuilder: (item, child) {
        final name =
            item?.key is ValueKey ? (item!.key as ValueKey).value : null;
        return FocusTraversalGroup(
          key: ValueKey('body$name'),
          child: widget.child,
        );
      },
      pane: NavigationPane(
        selected: _calculateSelectedIndex(context),
=======
      paneBodyBuilder: (wdgt) {
        return widget.widget;
      },
      pane: NavigationPane(
        selected: _calculateSelectedIndex(context),
        /* onChanged: (i) {
          setState(() => index = i);
        },*/
>>>>>>> 758e4e6b
        header: SizedBox(
          height: kOneLineTileHeight,
          child: ShaderMask(
            shaderCallback: (rect) {
              final color = appTheme.color.defaultBrushFor(
                theme.brightness,
              );
              return LinearGradient(
                colors: [
                  color,
                  color,
                ],
              ).createShader(rect);
            },
            child: const FlutterLogo(
              style: FlutterLogoStyle.horizontal,
              size: 80.0,
              textColor: Colors.white,
              duration: Duration.zero,
            ),
          ),
        ),
        displayMode: appTheme.displayMode,
        indicator: () {
          switch (appTheme.indicator) {
            case NavigationIndicators.end:
              return const EndNavigationIndicator();
            case NavigationIndicators.sticky:
            default:
              return const StickyNavigationIndicator();
          }
        }(),
        items: originalItems,
        autoSuggestBox: AutoSuggestBox(
          key: searchKey,
          focusNode: searchFocusNode,
          controller: searchController,
          unfocusedColor: Colors.transparent,
          items: originalItems.whereType<PaneItem>().map((item) {
            assert(item.title is Text);
            final text = (item.title as Text).data!;
            return AutoSuggestBoxItem(
              label: text,
              value: text,
<<<<<<< HEAD
              onSelected: () {
                //TODO: 'AutoSuggestBoxItem' Not work
                /*
                final itemIndex = NavigationPane(
                  items: originalItems,
                ).effectiveIndexOf(item);
                print('itemIndex');
                print(itemIndex);

                setState(() => {});
                await Future.delayed(const Duration(milliseconds: 17));
                searchController.clear();*/
=======
              onSelected: () async {
                /*final itemIndex = NavigationPane(
  items: originalItems,
  ).effectiveIndexOf(item);

  //setState(() => index = itemIndex);
  await Future.delayed(const Duration(milliseconds: 17));
  searchController.clear();*/
>>>>>>> 758e4e6b
              },
            );
          }).toList(),
          trailingIcon: IgnorePointer(
            child: IconButton(
              onPressed: () {},
              icon: const Icon(FluentIcons.search),
            ),
          ),
          placeholder: 'Search',
        ),
        autoSuggestBoxReplacement: const Icon(FluentIcons.search),
        footerItems: footerItems,
      ),
      onOpenSearch: () {
        searchFocusNode.requestFocus();
      },
    );
  }

  @override
  void onWindowClose() async {
    bool _isPreventClose = await windowManager.isPreventClose();
    if (_isPreventClose) {
      showDialog(
        context: context,
        builder: (_) {
          return ContentDialog(
            title: const Text('Confirm close'),
            content: const Text('Are you sure you want to close this window?'),
            actions: [
              FilledButton(
                child: const Text('Yes'),
                onPressed: () {
                  Navigator.pop(context);
                  windowManager.destroy();
                },
              ),
              Button(
                child: const Text('No'),
                onPressed: () {
                  Navigator.pop(context);
                },
              ),
            ],
          );
        },
      );
    }
  }
}

class WindowButtons extends StatelessWidget {
  const WindowButtons({Key? key}) : super(key: key);

  @override
  Widget build(BuildContext context) {
    final FluentThemeData theme = FluentTheme.of(context);

    return SizedBox(
      width: 138,
      height: 50,
      child: WindowCaption(
        brightness: theme.brightness,
        backgroundColor: Colors.transparent,
      ),
    );
  }
}

class _LinkPaneItemAction extends PaneItem {
  _LinkPaneItemAction({
    required super.icon,
    required this.link,
    required super.body,
    super.title,
  });

  final String link;

  @override
  Widget build(BuildContext context,
      bool selected,
      VoidCallback? onPressed, {
        PaneDisplayMode? displayMode,
        bool showTextOnTop = true,
        bool? autofocus,
        int? itemIndex,
      }) {
    return Link(
      uri: Uri.parse(link),
      builder: (context, followLink) => super.build(
        context,
        selected,
        followLink,
        displayMode: displayMode,
        showTextOnTop: showTextOnTop,
        itemIndex: itemIndex,
        autofocus: autofocus,
      ),
    );
  }
}

final _rootNavigatorKey = GlobalKey<NavigatorState>();
final _shellNavigatorKey = GlobalKey<NavigatorState>();
final router = GoRouter(
  navigatorKey: _rootNavigatorKey,
  routes: [
    ShellRoute(
      navigatorKey: _shellNavigatorKey,
<<<<<<< HEAD
      builder: (context, state, child) {
        return MyHomePage(
          child: child,
          shellContext: _shellNavigatorKey.currentContext,
          state: state,
=======
      builder: (context, state, widget) {
        return MyHomePage(
          widget: widget,
          shellContext: _shellNavigatorKey.currentContext,
>>>>>>> 758e4e6b
        );
      },
      routes: [
        /// Home
        GoRoute(
          path: '/',
          name: 'home',
          builder: (context, state) => const HomePage(),
        ),

        /// Settings
        GoRoute(
          path: '/settings',
          name: 'settings',
          builder: (context, state) => Settings(),
        ),

        /// /// Input
        /// Buttons
        GoRoute(
          path: '/inputs/buttons',
          name: 'inputs_buttons',
          builder: (context, state) => DeferredWidget(
            inputs.loadLibrary,
            () => inputs.ButtonPage(),
          ),
        ),

        /// Checkbox
        GoRoute(
          path: '/inputs/checkbox',
          name: 'inputs_checkbox',
          builder: (context, state) => DeferredWidget(
            inputs.loadLibrary,
            () => inputs.CheckBoxPage(),
          ),
        ),

        /// Slider
        GoRoute(
          path: '/inputs/slider',
          name: 'inputs_slider',
          builder: (context, state) => DeferredWidget(
            inputs.loadLibrary,
            () => inputs.SliderPage(),
          ),
        ),

        /// ToggleSwitch
        GoRoute(
          path: '/inputs/toggle_switch',
          name: 'inputs_toggle_switch',
          builder: (context, state) => DeferredWidget(
            inputs.loadLibrary,
            () => inputs.ToggleSwitchPage(),
          ),
        ),

        /// /// Form
        /// TextBox
        GoRoute(
          path: '/forms/text_box',
          name: 'forms_text_box',
          builder: (context, state) => DeferredWidget(
            forms.loadLibrary,
            () => forms.TextBoxPage(),
          ),
        ),

        /// AutoSuggestBox
        GoRoute(
          path: '/forms/auto_suggest_box',
          name: 'forms_auto_suggest_box',
          builder: (context, state) => DeferredWidget(
            forms.loadLibrary,
            () => forms.AutoSuggestBoxPage(),
          ),
        ),

        /// ComboBox
        GoRoute(
          path: '/forms/combobox',
          name: 'forms_combobox',
          builder: (context, state) => DeferredWidget(
            forms.loadLibrary,
            () => forms.ComboBoxPage(),
          ),
        ),

        /// TimePicker
        GoRoute(
          path: '/forms/time_picker',
          name: 'forms_time_picker',
          builder: (context, state) => DeferredWidget(
            forms.loadLibrary,
            () => forms.TimePickerPage(),
          ),
        ),

        /// DatePicker
        GoRoute(
          path: '/forms/date_picker',
          name: 'forms_date_picker',
          builder: (context, state) => DeferredWidget(
            forms.loadLibrary,
            () => forms.DatePickerPage(),
          ),
        ),

        /// /// Navigation
        /// NavigationView
        GoRoute(
          path: '/navigation/navigation_view',
          name: 'navigation_nav_view',
          builder: (context, state) => DeferredWidget(
            navigation.loadLibrary,
            () => navigation.NavigationViewPage(),
          ),
        ),

        /// TabView
        GoRoute(
          path: '/navigation/tab_view',
          name: 'navigation_tab_view',
          builder: (context, state) => DeferredWidget(
            navigation.loadLibrary,
            () => navigation.TabViewPage(),
          ),
        ),

        /// TreeView
        GoRoute(
          path: '/navigation/tree_view',
          name: 'navigation_tree_view',
          builder: (context, state) => DeferredWidget(
            navigation.loadLibrary,
            () => navigation.TreeViewPage(),
          ),
        ),

        /// /// Surfaces
        /// Acrylic
        GoRoute(
          path: '/surfaces/acrylic',
          name: 'surfaces_acrylic',
          builder: (context, state) => DeferredWidget(
            surfaces.loadLibrary,
            () => surfaces.AcrylicPage(),
          ),
        ),

        /// CommandBar
        GoRoute(
          path: '/surfaces/command_bar',
          name: 'surfaces_command_bar',
          builder: (context, state) => DeferredWidget(
            surfaces.loadLibrary,
            () => surfaces.CommandBarsPage(),
          ),
        ),

        /// Expander
        GoRoute(
          path: '/surfaces/expander',
          name: 'surfaces_expander',
          builder: (context, state) => DeferredWidget(
            surfaces.loadLibrary,
            () => surfaces.ExpanderPage(),
          ),
        ),

        /// InfoBar
        GoRoute(
          path: '/surfaces/info_bar',
          name: 'surfaces_info_bar',
          builder: (context, state) => DeferredWidget(
            surfaces.loadLibrary,
            () => surfaces.InfoBarsPage(),
          ),
        ),

        /// Progress Indicators
        GoRoute(
          path: '/surfaces/progress_indicators',
          name: 'surfaces_progress_indicators',
          builder: (context, state) => DeferredWidget(
            surfaces.loadLibrary,
            () => surfaces.ProgressIndicatorsPage(),
          ),
        ),

        /// Tiles
        GoRoute(
          path: '/surfaces/tiles',
          name: 'surfaces_tiles',
          builder: (context, state) => DeferredWidget(
            surfaces.loadLibrary,
            () => surfaces.TilesPage(),
          ),
        ),

<<<<<<< HEAD
        /// Popups
=======
>>>>>>> 758e4e6b
        /// ContentDialog
        GoRoute(
          path: '/popups/content_dialog',
          name: 'popups_content_dialog',
          builder: (context, state) => DeferredWidget(
            surfaces.loadLibrary,
            () => popups.ContentDialogPage(),
          ),
        ),

        /// Tooltip
        GoRoute(
          path: '/popups/tooltip',
          name: 'popups_tooltip',
          builder: (context, state) => DeferredWidget(
            surfaces.loadLibrary,
            () => popups.TooltipPage(),
          ),
        ),

        /// Flyout
        GoRoute(
          path: '/popups/flyout',
          name: 'popups_flyout',
          builder: (context, state) => DeferredWidget(
            surfaces.loadLibrary,
            () => popups.Flyout2Screen(),
          ),
        ),

        /// /// Theming
        /// Colors
        GoRoute(
          path: '/theming/colors',
          name: 'theming_colors',
          builder: (context, state) => DeferredWidget(
            theming.loadLibrary,
            () => theming.ColorsPage(),
          ),
        ),

        /// Typography
        GoRoute(
          path: '/theming/typography',
          name: 'theming_typography',
          builder: (context, state) => DeferredWidget(
            theming.loadLibrary,
            () => theming.TypographyPage(),
          ),
        ),

        /// Icons
        GoRoute(
          path: '/theming/icons',
          name: 'theming_icons',
          builder: (context, state) => DeferredWidget(
            theming.loadLibrary,
            () => theming.IconsPage(),
          ),
        ),

        /// Reveal Focus
        GoRoute(
          path: '/theming/reveal_focus',
          name: 'theming_reveal_focus',
          builder: (context, state) => DeferredWidget(
            theming.loadLibrary,
            () => theming.RevealFocusPage(),
          ),
        ),
      ],
    ),
  ],
);<|MERGE_RESOLUTION|>--- conflicted
+++ resolved
@@ -1,9 +1,5 @@
-<<<<<<< HEAD
 import 'package:example/screens/home.dart';
 import 'package:example/screens/settings.dart';
-=======
-import 'package:example/theme.dart';
->>>>>>> 758e4e6b
 import 'package:fluent_ui/fluent_ui.dart' hide Page;
 import 'package:flutter/foundation.dart';
 import 'package:flutter_acrylic/flutter_acrylic.dart' as flutter_acrylic;
@@ -14,22 +10,13 @@
 import 'package:url_strategy/url_strategy.dart';
 import 'package:window_manager/window_manager.dart';
 
-<<<<<<< HEAD
-import 'routes/popups.dart' deferred as popups;
-=======
->>>>>>> 758e4e6b
 import 'routes/forms.dart' deferred as forms;
 import 'routes/inputs.dart' deferred as inputs;
 import 'routes/navigation.dart' deferred as navigation;
 import 'routes/popups.dart' deferred as popups;
 import 'routes/surfaces.dart' deferred as surfaces;
 import 'routes/theming.dart' deferred as theming;
-<<<<<<< HEAD
 import 'theme.dart';
-=======
-import 'screens/home.dart';
-import 'screens/settings.dart';
->>>>>>> 758e4e6b
 import 'widgets/deferred_widget.dart';
 
 const String appTitle = 'Win UI for Flutter';
@@ -135,11 +122,6 @@
           routeInformationParser: router.routeInformationParser,
           routerDelegate: router.routerDelegate,
           routeInformationProvider: router.routeInformationProvider,
-<<<<<<< HEAD
-=======
-          /*initialRoute: '/',
-          routes: {'/': (context) => const MyHomePage()},*/
->>>>>>> 758e4e6b
         );
       },
     );
@@ -147,7 +129,6 @@
 }
 
 class MyHomePage extends StatefulWidget {
-<<<<<<< HEAD
   const MyHomePage({
     Key? key,
     required this.child,
@@ -158,12 +139,6 @@
   final Widget child;
   final BuildContext? shellContext;
   final GoRouterState state;
-=======
-  const MyHomePage({Key? key, required this.widget, required this.shellContext})
-      : super(key: key);
-  final Widget widget;
-  final BuildContext? shellContext;
->>>>>>> 758e4e6b
 
   @override
   State<MyHomePage> createState() => _MyHomePageState();
@@ -613,7 +588,6 @@
           if (!kIsWeb) const WindowButtons(),
         ]),
       ),
-<<<<<<< HEAD
       paneBodyBuilder: (item, child) {
         final name =
             item?.key is ValueKey ? (item!.key as ValueKey).value : null;
@@ -624,16 +598,6 @@
       },
       pane: NavigationPane(
         selected: _calculateSelectedIndex(context),
-=======
-      paneBodyBuilder: (wdgt) {
-        return widget.widget;
-      },
-      pane: NavigationPane(
-        selected: _calculateSelectedIndex(context),
-        /* onChanged: (i) {
-          setState(() => index = i);
-        },*/
->>>>>>> 758e4e6b
         header: SizedBox(
           height: kOneLineTileHeight,
           child: ShaderMask(
@@ -678,7 +642,6 @@
             return AutoSuggestBoxItem(
               label: text,
               value: text,
-<<<<<<< HEAD
               onSelected: () {
                 //TODO: 'AutoSuggestBoxItem' Not work
                 /*
@@ -691,16 +654,6 @@
                 setState(() => {});
                 await Future.delayed(const Duration(milliseconds: 17));
                 searchController.clear();*/
-=======
-              onSelected: () async {
-                /*final itemIndex = NavigationPane(
-  items: originalItems,
-  ).effectiveIndexOf(item);
-
-  //setState(() => index = itemIndex);
-  await Future.delayed(const Duration(milliseconds: 17));
-  searchController.clear();*/
->>>>>>> 758e4e6b
               },
             );
           }).toList(),
@@ -782,14 +735,15 @@
   final String link;
 
   @override
-  Widget build(BuildContext context,
-      bool selected,
-      VoidCallback? onPressed, {
-        PaneDisplayMode? displayMode,
-        bool showTextOnTop = true,
-        bool? autofocus,
-        int? itemIndex,
-      }) {
+  Widget build(
+    BuildContext context,
+    bool selected,
+    VoidCallback? onPressed, {
+    PaneDisplayMode? displayMode,
+    bool showTextOnTop = true,
+    bool? autofocus,
+    int? itemIndex,
+  }) {
     return Link(
       uri: Uri.parse(link),
       builder: (context, followLink) => super.build(
@@ -812,18 +766,11 @@
   routes: [
     ShellRoute(
       navigatorKey: _shellNavigatorKey,
-<<<<<<< HEAD
       builder: (context, state, child) {
         return MyHomePage(
           child: child,
           shellContext: _shellNavigatorKey.currentContext,
           state: state,
-=======
-      builder: (context, state, widget) {
-        return MyHomePage(
-          widget: widget,
-          shellContext: _shellNavigatorKey.currentContext,
->>>>>>> 758e4e6b
         );
       },
       routes: [
@@ -1025,17 +972,14 @@
           ),
         ),
 
-<<<<<<< HEAD
         /// Popups
-=======
->>>>>>> 758e4e6b
         /// ContentDialog
         GoRoute(
           path: '/popups/content_dialog',
           name: 'popups_content_dialog',
           builder: (context, state) => DeferredWidget(
             surfaces.loadLibrary,
-            () => popups.ContentDialogPage(),
+            () => const popups.ContentDialogPage(),
           ),
         ),
 
@@ -1055,7 +999,7 @@
           name: 'popups_flyout',
           builder: (context, state) => DeferredWidget(
             surfaces.loadLibrary,
-            () => popups.Flyout2Screen(),
+            () => const popups.Flyout2Screen(),
           ),
         ),
 
