Date format: DD/MM/YYYY

<<<<<<< HEAD
## [next]

- Implemented `BottomNavigation`
- Implemented `BottomSheet`
- Implemented `Chip`
- Implemented `Snackbar`
- Implemented `PillButtonBar`
- New buttons variations:
  - `FillButton`
  - `OutlinedButton`
  - `TextButton`
- `PaneItem`s' `build` method is now overridable. You can know customize how the items in `NavigationView` should look like by overriding the method.
=======
## [2.0.3] - [28/05/2021]

- Correctly apply items positions to pane indicators, regardless of external factors, such as navigation view app bar ([#41](https://github.com/bdlukaa/fluent_ui/issues/41))
- Improved `NavigationIndicator`s performance
>>>>>>> c94e7061

## [2.0.2] - [23/05/2021]

- **BREAKING CHANGES:** Reworked the theme api ([#39](https://github.com/bdlukaa/fluent_ui/pull/39)):

  - Removed the theme extension (`context.theme`). Use `FluentTheme.of(context)` instead
  - `ButtonState` is now a class that can receive a value. It now allows lerping between values, making `AnimatedFluentTheme` possible.

    Here's an example of how to migrate your code:

    _Before_: `cursor: (_) => SystemMouseCursors.click,`\
    _Now_: `cursor: ButtonState.all(SystemMouseCursors.click),`

  - All theme datas and `AccentColor` have now a lerp method, in order to make `AnimatedFluentTheme` possible.
  - Implemented `AnimatedFluentTheme`, in order to replace `AnimateContainer`s all around the library
  - Dedicated theme for each theme data ([#37](https://github.com/bdlukaa/fluent_ui/issues/37)):
    - IconTheme
    - ButtonTheme
    - RadioButtonTheme
    - CheckboxTheme
    - FocusTheme
    - SplitButtonTheme
    - ToggleButtonTheme
    - ToggleSwitchTheme
    - NavigationPaneTheme
    - InfoBarTheme
    - TooltipTheme
    - DividerTheme
    - ScrollbarTheme
  - `DividerThemeData` now has `verticalMargin` and `horizontalMargin` instead of an axis callback.
  - Updated button colors.
  - Removed `animationDuration` and `animationCurve` from theme datas (except from `NavigationPaneThemeData`).
  - Renamed `copyWith` to `merge` on theme datas (except from `ThemeData`)
  - Fixed typo `standart` -> `standard`
  - Implement `AnimatedAcrylic`

## [2.0.1] - [21/05/2021]

- Minimal flutter version is now 2.2
- Implement `FluentScrollBehavior`, that automatically adds a scrollbar into listviews ([#35](https://github.com/bdlukaa/fluent_ui/pull/35))
- Reworked the inputs api ([#38](https://github.com/bdlukaa/fluent_ui/pull/38)):
  - A input can have multiple states. Now, if the widget is focused and pressed at the same time, it doesn't lose its focused border.
  - Now, the focus is not requested twice when the button is pressed, only once. This fixes a bug introduced in a previous version that combo boxes items we're not being focused.
  - Semantics (acessibility) is now applied on all inputs

## [2.0.0] - [20/05/2021]

- New way to disable the acrylic blur effect. Just wrap the acrylic widget in a `NoAcrylicBlurEffect` to have it disabled.
- Reworked the Navigation Panel from scratch ([#31](https://github.com/bdlukaa/fluent_ui/pull/31)):
  - The legacy `NavigationPanel` and `Scaffold` were removed. Use `NavigationView` and `ScaffoldPage` instead
  - Implemented open, compact, top and minimal display modes.
  - Custom Selected Indicators
- Implemented fluent localizations ([#30](https://github.com/bdlukaa/fluent_ui/issues/30))

## [1.10.1] - [05/05/2021]

- **FIX** Reworked the combo box widget to improve fidelity. ([#25](https://github.com/bdlukaa/fluent_ui/pull/25))
- **FIX** Improved `HoverButton` focus management.
- **FIX** Reworked the tooltip widget. Now, if any mouse is connected, the tooltip is displaying according to the pointer position, not to the child's. ([#26](https://github.com/bdlukaa/fluent_ui/pull/26))
- **FIX** TabView is now scrollable if the size of the tabs overflow the width

## [1.10.0] - **BREAKING CHANGES** - [03/05/2021]

- **BREAKING** `InfoHeader` was renamed to `InfoLabel`. You can now set if the label will be rendered above the child or on the side of it.
- **FIX** Fixed `RadioButton` inner color overlaping the border.
- **NEW** `ThemeData.inputMouseCursor`
- **FIDELITY** Switch thumb is now draggable. (Fixes [#22](https://github.com/bdlukaa/fluent_ui/issues/22))
- **EXAMPLE** Reworked the example app inputs page

## [1.9.4] - [02/05/2021]

- **FIX** `CheckboxListTile`, `SwitchListTile` and `RadioListTile` now doesn't focus its leading widget.
- **FIX** `TabView` is now not scrollable
- **FIX** Fixed `Acrylic` blur effect being disabled by default.
- **FIDELITY** Improved `ContentDialog` transition fidelity
- **FIX** Fixed `FocusBorder` for some widgets. It was affecting layout when it shouldn't
- **FIX** `RatingBar` and `Slider` weren't working due to `FocusBorder`
- **NEW** | **FIDELITY** New `Slider` thumb

## [1.9.3] - [01/05/2021]

- **NEW** `FocusBorder.renderOutside`. With this property, you can control if the FocusBorder will be rendered over the widget or outside of it.
- **FIX** Fixed `RadioButton`s border when focused
- **FIX** `Color.resolve` now doesn't throw a stack overflow error.
- **BREAKING** Removed `Color.resolveFromBrightness`. This is only available on `AccentColor`
- **EXAMPLE APP** Hability to change the app accent color
- **NEW** `darkest` and `lightest` colors variants in `AccentColor`
- **FIX** Fixed `InfoBar`'s error icon. It now uses `Icons.cancel_outlined` instead of `Icons.close`
- **NEW** `NavigationPanel` now has a `Scrollbar` and the `bottom` property is now properly styled if selected

## [1.9.2] - [30/04/2021]

- **FIX** `TabView` tabs can now be reordered (Fixes [#10](https://github.com/bdlukaa/fluent_ui/issues/10))
- **FIDELITY** If a new `Tab` is added, its now animated
- **FIX** `FocusBorder` now doesn't change the size of the widgets
- **BREAKING** `buttonCursor`, `uncheckedInputColor` and `checkedInputColor` are now moved to `ButtonThemeData` as static functions.

## [1.9.1] - [29/04/2021]

- **FIX** Fixed diagnostic tree. (Fixes [#17](https://github.com/bdlukaa/fluent_ui/issues/17))
- **FIX** | **FIDELITY** `TappableListTile` now changes its color when focused instead of having a border
- **FIDELITY** Improved `Acrylic`'s blur effect fidelity
- **FIX** `Acrylic`'s elevation was being applying margin
- **NEW** `ThemeData.shadowColor`, which is now used by `Acrylic`
- **NEW** You can now globally disable the acrylic blur effect by changing `Acrylic.acrylicEnabled`

## [1.9.0] - **BREAKING CHANGES** - Theme Update - [29/04/2021]

The whole theme implementation was reworked on this change.

- **BREAKING** Renamed `Theme` to `FluentTheme`
- **BREAKING** All the properties in `FluentTheme` now can't be null
- **BREAKING** Renamed all the `Style` occurrences to `ThemeData`
- **BREAKING** `ThemeData.accentColor` is now an `AccentColor`
- **FIX** When providing a custom style to a tooltip, it's now correctly applied to `ThemeData.tooltipStyle`
- **FIX** `debugCheckHasFluentTheme` has now a better error message
- **FIX** `FluentApp` now doesn't throw an error if no `theme` is provided
- **FIX** Reworked `Scrollbar` to improve fidelity.
- **NEW** Color extension methods: `Color.toAccentColor` and `Color.basedOnLuminance`
- **NEW** `Button.builder`

## [1.8.1] - [16/04/2021]

- **NEW** In `TabView`, it's now possible use the following shortcuts if `TabView.shortcutsEnabled` is `true` (Follows [this](https://docs.microsoft.com/en-us/windows/uwp/design/controls-and-patterns/tab-view#closing-a-tab)):
  1. `Ctrl + F4` or `Ctrl + W` to close the current tab
  2. `Ctrl + T` to create a new tab
  3. `1-8` to navigate to a tab with the pressed number
  4. `9` to navigate to the last tab and navigate to the last tab
- **NEW** `IconButton.autofocus`, `ToggleButton.autofocus`
- **BREAKING** Renamed all the `semanticsLabel` to `semanticLabel`

## [1.8.0] - Color Update - [14/04/2021]

- **NEW** Web version hosted at https://bdlukaa.github.io/fluent_ui
- **NEW** Colors showcase page in example app
- **NEW** Info Colors:
  - `Colors.warningPrimaryColor`
  - `Colors.warningSecondaryColor`
  - `Colors.errorPrimaryColor`
  - `Colors.errorSecondaryColor`
  - `Colors.successPrimaryColor`
  - `Colors.successSecondaryColor`
- **FIX** Reworked all the accent colors (`Colors.accentColors`) with `darkest`, `dark`, `normal`, `light` and `lighter`
- **BREAKING** `Colors.blue` is now an `AccentColor`

## [1.7.6] - [13/04/2021]

- **NEW** `Checkbox.autofocus`
- **BREAKING** `Button` refactor:
  - Removed `Button.icon` and `Button.trailingIcon`
  - Renamed `Button.text` to `Button.child`
- You can now disable the acrylic backdrop effect by setting `enabled` to false
- **NEW** `NavigationPanelBody.animationCurve` and `NavigationPanelBody.animationDuration`

## [1.7.5] - [13/04/2021]

- **NEW** `Scrollbar` and `ScrollbarStyle`
- Reworked `FluentApp` to not depend of material anymore.

## [1.7.4] - [10/04/2021]

- **FIX** Updated `Icon` widget to use Flutter's default icon widget
- **NEW** Documentation

## [1.7.3] - [07/04/2021]

- **FIX** Improved `ListTile` sizing ([#Spacing](https://docs.microsoft.com/en-us/windows/uwp/design/style/spacing))
- **NEW** `FocusStyle` and support for glow focus
- **NEW** `RatingBar.starSpacing`

## [1.7.2] - [06/04/2021]

- **FIX** Animation when using `NavigationPanelBody` now works as expected
- **NEW** `CheckboxListTile`, `SwitchListTile` and `RadioListTile`
- **FIX** It's now not possible to focus a disabled `TextBox`

## [1.7.1] - [06/04/2021]

- **FIX** The mouse cursor in a disabled input is now `basic` instead of `forbidden`
- **FIX** `NavigationPanelBody` now doesn't use a `IndexedStack` under the hood because it was interfering in the focus scope
- **FIX** The color of the focus now is the `Style.inactiveColor`
- **FIX** `RadioButton`'s cursor was not being applied correctly
- **NEW** `Button.toggle`
- **FIX** The state provided by `HoverButton` was being `focused` when it shouldn't be
- **FIX** TimePicker showing wrong minute count. It should start from 00 and end in 59
- **NEW** `TimePicker.minuteIncrement`

## [1.7.0] - Focus Update - [05/04/2021]

- **FIXED** Fixed the possibility to give a elevation lower than 0 in `Acrylic`
- **NEW** It's now possible to change the rating of `RatingBar` using the keyboard arrows
- **NEW** Now it's possible to navigate using the keyboard with all focusable widgets

## [1.6.0] - BREAKING CHANGES - [03/04/2021]

- Added the missing `Diagnostics`
- Updated all the screenshots
- **BREAKING CHANGE** Uses the material icon library now

  **DEVELOPER NOTE** This was a hard choice, but the material icon library is a robust, bigger library. It contains all the icons the previous library has, and a few many more.

## [1.5.0] - [02/04/2021]

- Added `Diagnostics` to many widgets
- **NEW** `AutoSuggestBox` (Follows [this](https://docs.microsoft.com/en-us/windows/uwp/design/controls-and-patterns/auto-suggest-box))
- **NEW** `Flyout` and `FlyoutContent` (Folllows [this](https://docs.microsoft.com/en-us/windows/uwp/design/controls-and-patterns/dialogs-and-flyouts/flyouts))
- **FIXED** Popup was being shown off-screen.

  **DEVELOPER NOTE** The solution for this was to make it act like a tooltip: only show the popup above or under the `child`. This was a hard choice, but the only viable option that would work on small screens/devices. This also made `Flyout` easier to implement. This should be changed when multi-window support is available.

- **FIXED** `DatePicker` incorrectly changing hour
- **NEW** `Colors.accentColors`
- Documentation about [system_theme](https://pub.dev/packages/system_theme)
- **BREAKING** Removed `Pivot` because it's deprecated

## [1.4.1] - Pickers Update - [30/03/2021]

- **NEW** `Style.fasterAnimationDuration`
- **FIX** `ComboBox` press effect
- **NEW** `TimePicker` (Follows [this](https://docs.microsoft.com/en-us/windows/uwp/design/controls-and-patterns/time-picker))
- **NEW** `DatePicker` (Follows [this](https://docs.microsoft.com/en-us/windows/uwp/design/controls-and-patterns/date-picker))

## [1.4.0] - [28/03/2021]

- **NEW** `InfoHeader`
- **NEW** `ComboBox` (Follows [this](https://docs.microsoft.com/en-us/windows/uwp/design/controls-and-patterns/checkbox))
- **NEW** `TappableListTile`
- **BREAKING** Removed `DropdownButton` and `Button.dropdown`

## [1.3.4] - [28/03/2021]

- **NEW** Vertical Slider

## [1.3.3] - [25/03/2021]

- **NEW** Indeterminate `ProgressRing` ([@raitonoberu](https://github.com/raitonoberu))
- **NEW** `ListTile`
- **DIAGNOSTICS** Provide `Diagnostics` support to:
  - `Style`
  - `NavigationPanelStyle`
  - `TooltipStyle`

## [1.3.2] - Accessibility update - [24/03/2021]

This version provides the fix for [#5](https://github.com/bdlukaa/fluent_ui/issues/5)

- `Theme.of` can't be null anymore. Use `Theme.maybeOf` for such
- **NEW** `Style.inactiveBackgroundColor`
- **BREAKING** Replaced `color`, `border`, `borderRadius` from `IconButtonStyle` to `decoration`
- **DIAGNOSTICS** Provide `Diagnostics` support to the following classes:
  - ButtonStyle
  - Checkbox
  - CheckboxStyle
  - IconButtonStyle
  - RadioButtonStyle
  - RatingBar
  - SplitButtonStyle
  - ToggleButton
  - ToggleButtonStyle
  - ToggleSwitch
  - ToggleSwitchStyle
  - Slider
  - SliderStyle
  - Typography
  - Divider
  - DividerStyle
- Provide accessibility support to the following widgets:
  - Button
  - Checkbox
  - IconButton
  - RadioButton
  - RatingBar
  - Slider
  - ToggleButton
  - ToggleSwitch
  - TabView

## [1.3.1] - [23/03/2021]

- **FIX** `IconButtonStyle`'s `iconStyle` now works properly
- Improved `TabView` icon styling
- **NEW** Indeterminate `ProgressBar` ([@raitonoberu](https://github.com/raitonoberu))

## [1.3.0] - [22/03/2021]

- **NEW** Determinate `ProgressBar` and `ProgressRing`
- **NEW** `TabView` ([#TabView](https://docs.microsoft.com/en-us/windows/uwp/design/controls-and-patterns/tab-view))

## [1.2.5] - [21/03/2021]

- **FIX** Fixed `InfoBar`'s overflow

## [1.2.4] - [21/03/2021]

- **BREAKING** `RadioButton`'s `selected` property was renamed to `checked` to match a single pattern between all the other widgets.

## [1.2.3] - [19/03/2021]

- **NEW** | **EXAMPLE APP** `Settings` screen
- Improved theme changing
- **FIX** `FluentApp` doesn't lose its state anymore, possibiliting hot relaod.
- **NEW** `showDialog` rework:
  - `showDialog` now can return data. (Fixes [#2](https://github.com/bdlukaa/fluent_ui/issues/2))
  - `showDialog.transitionBuilder`
  - `showDialog.useRootNavigator`
  - `showDialog.routeSettings`
  - It's no longer necessary to have the fluent theme to display dialogs using this function.

## [1.2.2] - [17/03/2021]

- **BREAKING** Removed `_regular` from the name of the icons.
- **NEW** `InfoBar` (Follows [this](https://docs.microsoft.com/en-us/windows/uwp/design/controls-and-patterns/infobar))

## [1.2.1] - [16/03/2021]

- **NEW** `Divider`

## [1.2.0] - Timing and easing - Page transitioning - [15/03/2021]

- **FIDELITY** Improved `ToggleButton` fidelity
- **NEW** `NavigationPanelBody`
- **NEW** Page transitions
  - `EntrancePageTransition` ([#PageRefresh](https://docs.microsoft.com/en-us/windows/uwp/design/motion/page-transitions#page-refresh))
  - `DrillInPageTransition` ([#Drill](https://docs.microsoft.com/en-us/windows/uwp/design/motion/page-transitions#drill))
  - `HorizontalSlidePageTransition` ([#HorizontalSlide](https://docs.microsoft.com/en-us/windows/uwp/design/motion/page-transitions#horizontal-slide))
  - `SuppressPageTransition` ([#Supress](https://docs.microsoft.com/en-us/windows/uwp/design/motion/page-transitions#suppress))
- Add timing and easing to style. (Follows [this](https://docs.microsoft.com/en-us/windows/uwp/design/motion/timing-and-easing))
  - **NEW** `Style.fastAnimationDuration` (Defaults to 150ms)
  - **NEW** `Style.mediumAnimationDuration` (Defaults to 300ms)
  - **NEW** `Style.slowAnimationDuration` (Defaults to 500ms)
  - Default `animationCurve` is now `Curves.easeInOut` (standard) instead of `Curves.linear`
  - **BREAKING** Removed `Style.animationDuration`
- Refactored Navigation Panel

## [1.1.0] - Fidelity update - [14/03/2021]

- **BREAKING** Removed `Card` widget. Use `Acrylic` instead
- **NEW** `Acrylic` widget ([#Acrylic](https://docs.microsoft.com/en-us/windows/uwp/design/style/acrylic))
- **NEW** **NAVIGATION PANEL** `bottom` property
- **FIDELITY** Improved the corder radius of some widgets (Follows [this](https://docs.microsoft.com/en-us/windows/uwp/design/style/rounded-corner#page-or-app-wide-cornerradius-changes))
- **FIX** **FIDELITY** Dark theme hovering color
- Improved documentation

## [1.0.2] - Typography update - [11/03/2021]

- **NEW** Typography
  - Migrated all the widgets to use typography
- **NEW** Tooltip
- **NEW** Dark theme
- **FIX** Disabled button press effect if disabled
- **FIX** Grey color resulting in green color

## [1.0.1+1] - [09/03/2021]

- **NEW** Screenshots

## [1.0.1] - [07/03/2021]

- **FIX** `NavigationPanel` navigation index
- **FIX** `Slider`'s inactive color
- **FIDELITY** Scale animation of button press
- **FIDELITY** Improved `Slider` label fidelity
- **NEW** Split Button

## [1.0.0] - [05/03/2021]

- **NEW** Null-safety
- **NEW** New Icons Library
- **NEW** `NavigationPanelSectionHeader` and `NavigationPanelTileSeparator`
- **BREAKING** Removed `Snackbar`

## [0.0.9] - [03/03/2021]

- Export the icons library
- **NEW** `TextBox`

## [0.0.8] - [01/03/2021]

- **NEW** `ContentDialog` 🎉
- **NEW** `RatingControl` 🎉
- **NEW** `NavigationPanel` 🎉
- Improved `Button` fidelity

## [0.0.7] - [28/02/2021]

- **NEW** `Slider` 🎉
- Use physical model for elevation instead of box shadows
- Improved TODO

## [0.0.6] - [27/02/2021]

- **FIXED** Button now detect pressing
- **FIXED** `ToggleSwitch` default thumb is now animated
- **FIXED** Improved `ToggleSwitch` fidelity
  **FIXED** Darker color for button press.
- **NEW** **THEMING**
  - `Style.activeColor`
  - `Style.inactiveColor`
  - `Style.disabledColor`
  - `Style.animationDuration`
  - `Style.animationCurve`

## [0.0.5] - [27/02/2021]

- `ToggleSwitch` is now stable 🎉
- **NEW** `DefaultToggleSwitchThumb`
- **NEW** `ToggleButton`
- New toast lib: [fl_toast](https://pub.dev/packages/fl_toast)
- Screenshot on the readme. (Fixes [#1](https://github.com/bdlukaa/fluent_ui/issues/1))

## [0.0.4] - [22/02/2021]

- New fluent icons library: [fluentui_icons](https://pub.dev/packages/fluentui_icons)
- Re-made checkbox with more fidelity
- Refactored the following widgets to follow the theme accent color:
  - `Checkbox`
  - `ToggleSwitch`
  - `RadioButton`
- Added accent colors to widget. Use [this](https://docs.microsoft.com/en-us/windows/uwp/design/style/images/color/windows-controls.svg) as a base

## [0.0.3] - Theming update - [21/02/2021]

- **HIGHLIGHT** A whole new [documentation](https://github.com/bdlukaa/fluent_ui/wiki)
- Scaffold now works as expected.
- Improved theming checking
- **NEW**
  - `null` (thirdstate) design on `Checkbox`. (Follows [this](https://docs.microsoft.com/en-us/windows/uwp/design/controls-and-patterns/checkbox))
  - Now you can use the `Decoration` to style the inputs
- **BREAKING**:
  - Removed `Button.action`
  - Removed `Button.compound`
  - Removed `Button.primary`
  - Removed `Button.contextual`
  - Removed `AppBar`
  - Now the default theme uses accent color instead of a predefined color (Follows [this](https://docs.microsoft.com/en-us/windows/uwp/design/style/color#accent-color))
- **FIXED**:
  - `ToggleSwitch` can NOT receive null values

## [0.0.2] - [18/02/2021]

- The whole library was rewritten following [this](https://docs.microsoft.com/en-us/windows/uwp/design/)
- Tooltip's background color is now opaque (Follows [this](https://docs.microsoft.com/en-us/windows/uwp/design/controls-and-patterns/tooltips))
- Dropdown button now works as expected
- **FIXED**:
  - Snackbar now is dismissed even if pressing or hovering
  - Margin is no longer used as part of the clickable button
- **BREAKING**:
  - Renamed `Toggle` to `ToggleSwitch` (Follows [this](https://docs.microsoft.com/en-us/windows/uwp/design/controls-and-patterns/toggles))
  - Removed `BottomNavigationBar`. It's recommended to use top navigation (pivots)
  - Removed `IconButton.menu`
- **NEW**:
  - NavigationPanel (Follows [this](https://docs.microsoft.com/en-us/windows/uwp/design/layout/page-layout#left-nav))
  - Windows project on example
  - RadioButton (Follows [this](https://docs.microsoft.com/en-us/windows/uwp/design/controls-and-patterns/radio-button))

## [0.0.1]

- Initial release<|MERGE_RESOLUTION|>--- conflicted
+++ resolved
@@ -1,6 +1,5 @@
 Date format: DD/MM/YYYY
 
-<<<<<<< HEAD
 ## [next]
 
 - Implemented `BottomNavigation`
@@ -13,12 +12,11 @@
   - `OutlinedButton`
   - `TextButton`
 - `PaneItem`s' `build` method is now overridable. You can know customize how the items in `NavigationView` should look like by overriding the method.
-=======
+
 ## [2.0.3] - [28/05/2021]
 
 - Correctly apply items positions to pane indicators, regardless of external factors, such as navigation view app bar ([#41](https://github.com/bdlukaa/fluent_ui/issues/41))
 - Improved `NavigationIndicator`s performance
->>>>>>> c94e7061
 
 ## [2.0.2] - [23/05/2021]
 
