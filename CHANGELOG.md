## [next]

<<<<<<< HEAD
- Add source code for `Show InfoBar` in example application.
=======
- Fix `TabView` scroll (the item count was not correctly set) and now the scroll event is not propagated to the parent. ([#772](https://github.com/bdlukaa/fluent_ui/pull/772))
>>>>>>> 8f12b47b
- Do not calculate the position of the flyout if the `position` parameter is provided. ([#764](https://github.com/bdlukaa/fluent_ui/issues/764))
- Add source code for Surfaces/CommandBar in example application ([#766](https://github.com/bdlukaa/fluent_ui/pull/766))
- Do not enforce a max height on `PaneItem` ([#762](https://github.com/bdlukaa/fluent_ui/issues/762))
- Add Greek localization ([#761](https://github.com/bdlukaa/fluent_ui/pull/761))
- Add `NavigationState.compactOverlayOpen` ([#758](https://github.com/bdlukaa/fluent_ui/issues/758)):
  ```dart
  final key = GlobalKey<NavigationState>();

  NavigationView(key: key);

  final isCompactModeOpen = key.currentState?.compactOverlayOpen ?? false;
  ```
- `TabView` lazy loading ([#751](https://github.com/bdlukaa/fluent_ui/issues/751))

## 4.4.1

- Dynamically adding/removing items in NavigationPane ([#744](https://github.com/bdlukaa/fluent_ui/issues/744))
- Fix example application was showing window icons twice on transparency change and maximizing
- Add `TextFormBox.initialValue` ([#749](https://github.com/bdlukaa/fluent_ui/issues/749))
- Add `PaneItem.enabled` ([#748](https://github.com/bdlukaa/fluent_ui/discussions/748))
- Add Thai localization ([#750](https://github.com/bdlukaa/fluent_ui/pull/750))
- `FocusTraversalGroup` is no longer added above `paneBodyBuilder` ([#700](https://github.com/bdlukaa/fluent_ui/pull/700))
- **BREAKING** `NavigationView.paneBodyBuilder` now takes two arguments ([#700](https://github.com/bdlukaa/fluent_ui/pull/700))
  Before:
  ```dart
  NavigationView(
    paneBodyBuilder: (child) {
      return child;
    }
  ),
  ```

  Now:
  ```dart
  NavigationView(
    paneBodyBuilder: (item, child) {
      return child;
    }
  )
  ```
- Use correct height and padding on `TextBox` ([#754](https://github.com/bdlukaa/fluent_ui/pull/754))
- Updated `TextBox` cursor to match the native implementation ([#754](https://github.com/bdlukaa/fluent_ui/pull/754))
- `TextBox` state is now updated correctly when focused ([#754](https://github.com/bdlukaa/fluent_ui/pull/754))

## 4.4.0

- `TabView` macos shortcuts ([#728](https://github.com/bdlukaa/fluent_ui/issues/728))
- `TabView` focus on children now works properly ([#648](https://github.com/bdlukaa/fluent_ui/issues/648))
- `TabView` colors now follow the Win UI 3 theme resources ([#730](https://github.com/bdlukaa/fluent_ui/pull/730))
- Add myanmar localization ([#682](https://github.com/bdlukaa/fluent_ui/pull/682))
- Fix `ContentDialog` copy code ([#735](https://github.com/bdlukaa/fluent_ui/pull/735))
- `TextBox` rework:
  - **BREAKING** Removed `.initialValue`. Use `TextEditingController.text` instead
  - **BREAKING** Removed `.header` and `.headerStyle`. Use `InfoLabel` instead
  - **BREAKING** Removed `.outsidePrefix`, `.outsidePrefixMode`, `.outsideSuffix`, `.outsideSuffixMode`
  - **BREAKING** Removed `.minHeight` and `.iconButtonThemeData`
  - `AutoSuggestBox` popup is now part of the text box tap region ([#698](https://github.com/bdlukaa/fluent_ui/issues/698))
  - `FluentTextSelectionToolbar` now follows global typography ([#712](https://github.com/bdlukaa/fluent_ui/issues/712))
- Attach flyout to target at build time ([#743](https://github.com/bdlukaa/fluent_ui/issues/743))

## 4.3.0

- Correctly calculate the padding around the flyout on automatic mode
- Possibility to supply transparent colors to the barrier ([#702](https://github.com/bdlukaa/fluent_ui/issues/702))
- Correctly assign the current pane mode to `PaneItemExpander` ([#707](https://github.com/bdlukaa/fluent_ui/issues/707))
- `showFlyout.dismissOnPointerMoveAway` now takes the whole flyout box into consideration
- **MINOR BREAKING** Replaced `ContentManager` and `ContentSizeInfo` with `Flyout`
  Before:
  ```dart
  final size = ContentSizeInfo.of(context).size;
  ```

  Now:
  ```dart
  final size = Flyout.of(context).size;
  ```

  With it, it's also possible to have multiple info about the current open flyout. Sub-menus also have their own flyout instance. To close the current flyout, use `Flyout.of(context).close();`
- Added option to open `DropDownButton` flyout programatically ([#723](https://github.com/bdlukaa/fluent_ui/issues/723))
  ```dart
  final dropdownKey = GlobalKey<DropDownButtonState>();

  DropDownButton(
    key: dropdownKey,
    ...
  );

  dropdownKey.currentState?.open(...); // opens the flyout

  final isOpen = dropdownKey.currentState?.isOpen ?? false; // checks if the flyout is open
  ```
- **BREAKING** Removed deprecated memebers: `DropDownButtonItem` and `DropDownButton.buttonStyle` ([#724](https://github.com/bdlukaa/fluent_ui/pull/724))
- `ThemeData` is depreacted. Use `FluentThemeData` instead ([#722](https://github.com/bdlukaa/fluent_ui/issues/722))
- **BREAKING** `MenuFlyoutSubItem.items` now requires a function
  Before:
  ```dart
  MenuFlyoutSubItem(
    items: [...]
  ),
  ```

  After:
  ```dart
  MenuFlyoutSubItem(
    items: (context) {
      // You can call Flyout.of(context).close(), for example
      return [...]
    },
  )
  ```

## 4.2.0

- Flyouts rework ([#690](https://github.com/bdlukaa/fluent_ui/pull/690)):

  Flyouts were reworked to match the design and behavior of native WinUI 3

  **BREAKING** Removed `Flyout` widget.
  To replace it, `FlyoutTarget` and `FlyoutController` were created. `FlyoutTarget` works like a target, which the given `controller` will use to display the flyout

  ---
  Migration guide:

  Before:
  ```dart
  final controller = FlyoutController();

  Flyout(
    controller: controller,
    placement: ...,
    position: ...,
    verticalOffset: ...,
    onOpen: ...,
    onClose: ...,
    child: Button(
      onPressed: controller,
      child: Text('Tap me'),
    ),
  ),
  ```

  Now:
  ```dart
  final controller = FlyoutController();

  FlyoutTarget(
    controller: controller,
    child: Button(
      onPressed: _showFlyout,
      child: Text('Tap me'),
    ),
  ),

  void _showFlyout() async {
    await controller.showFlyout(
      barrierDismissible: ...,
      dismissWithEsc: ..., // NEW
      dismissOnPointerMoveAway: ..., // NEW
      placementMode: ...,
      autoModeConfiguration: ..., // NEW
      forceAvailableSpace: ..., // NEW
      shouldConstrainToRootBounds: ..., // NEW
      additionalOffset: ...,
      margin: ..., // NEW
      barrierColor: ...,
      navigatorKey: ..., // NEW
      transitionBuilder: ..., // NEW
      transitionDuration: ..., // NEW
      builder: (context) => FlyoutContent(...),
    ); 
  }
  ```
  ---

  Now, it's possible to dismiss the flyout by tapping the barrier (`barrierDismissible`), pressing the `ESC` keyboard key (`dismissWithEsc`) and by moving the cursor (pointer) away from the flyout (`dismissOnPointerMoveAway` - defaults to false);

  Automatic mode is finally implemented, and it's the default mode. By setting `autoModeConfiguration`, it's possible to customize the preferred flyout placement. If flyout doesn't meet the placement conditions, it decides where it fits the best.

  `forceAvailableSpace` determines whether the flyout size should be forced the available space according to the attached target. It's useful when the flyout is large but can not be on top of the target. `NavigationView`'s top navigation mode now uses it by default on pane items overflow.

  `shouldConstrainToRootBounds` determines whether the flyout should fit the root bounds - usually the window bounds. If false, the flyout will be able to overflow the screen on all sides. Defaults to `true`

  `margin` determines the margin of the flyout to the root. `additionalOffset` determines the margin of the flyout to the target.

  It's now possible to assign a custom transition to the flyout by providing `transitionBuilder` and `transitionDuration`. By default, a light slide-fade transition is used, but it can be highly customizable to fit your needs. It provides the current placement mode - since automatic mode may change it at layout time. `DropdownButton` uses it to create its slidethrough transition.

  `position` and `placement` were replaced by `placementMode`, which gives horizontal and vertical options of placement, at all screen alignments. It's also possible to use it in a right-to-left context by using `placementMode.resolve(Directionality.of(context))`

  Use `position` to display the flyout anywhere in the screen. It's useful to create context menus
- Added support for Flutter 3.7 ([#568](https://github.com/bdlukaa/fluent_ui/issues/568))
- Added `TextBox.magnifierConfiguration`, `TextBox.spellCheckConfiguration` and `TextBox.onTapOutside`

## 4.1.5

- Add `AutoSuggestBox.maxPopupHeight` ([#677](https://github.com/bdlukaa/fluent_ui/issues/677))
- Fix assertion in `NavigationViewState` if no pane was currently selected ([#678](https://github.com/bdlukaa/fluent_ui/issues/678))
- Make `NavigationView.paneBodyBuilder` responsible for state management of the widget it returns, allowing `paneBodyBuilder` to return an `IndexedStack` (common use case) ([#679](https://github.com/bdlukaa/fluent_ui/issues/679))
- Added support for Belarusian language ([#686](https://github.com/bdlukaa/fluent_ui/pull/686))
- Added missing German translation for `minute`, `hour`, `day`, `month`, and `year` 

## 4.1.4

- Avoid overflow in `DatePicker` and `TimePicker` popup ([#663](https://github.com/bdlukaa/fluent_ui/issues/663))
- Ensure sticky indicator is mounted before updating ([#670](https://github.com/bdlukaa/fluent_ui/issues/670))
- Date and Time pickers popup are now positioned correctly in RTL mode ([#675](https://github.com/bdlukaa/fluent_ui/issues/675))
- It's now possible to navigate through `AutoSuggestBox` items by long pressing arrow up and down keys
- Do not clear focus scope after selecting an item in `AutoSuggestBox` ([#671](https://github.com/bdlukaa/fluent_ui/issues/671))
- `AutoSuggestBox`'s `trailingIcon` now comes after the close button
- **MINOR BREAK** `TextBox.clearGlobalKey` was removed, since it was not used
- Add `AutoSuggestBox.unfocusedColor` and `TextFormBox.unfocusedColor`
- Implement `displayInfoBar`, which shows an info bar as an overlay ([#673](https://github.com/bdlukaa/fluent_ui/issues/673))
- Implement `ThemeData.extensions` ([#674](https://github.com/bdlukaa/fluent_ui/issues/674))

## 4.1.3

- `FlyoutListTile` can be used outside of a flyout ([#650](https://github.com/bdlukaa/fluent_ui/issues/650))
- Add uk localization ([#647](https://github.com/bdlukaa/fluent_ui/pull/647))
- Add swedish localization ([#655](https://github.com/bdlukaa/fluent_ui/pull/655))
- Add `key` parameter to `NavigationPaneItem` and all its instances ([#656](https://github.com/bdlukaa/fluent_ui/issues/656))
- Ensure `fontFamily` is inherit in some widgets ([654](https://github.com/bdlukaa/fluent_ui/issues/654))
- Add `Flyout.navigatorKey` ([#538](https://github.com/bdlukaa/fluent_ui/issues/538))
- Add `Card.borderColor` ([#643](https://github.com/bdlukaa/fluent_ui/issues/643))

## 4.1.2

- `PageHeader` now gives appropriate bounds to its `commandBar` ([#642](https://github.com/bdlukaa/fluent_ui/issues/642))
- Ensure `NavigationView` body state is not lost when resizing window
- Ensure `TabView`' tabs' state are not lost when changing selected tab ([#607](https://github.com/bdlukaa/fluent_ui/pull/607))
- Do not block text field tap ([#343](https://github.com/bdlukaa/fluent_ui/issues/343))
- Do not duplicate `trailing` in `FlyoutContent` ([#487](https://github.com/bdlukaa/fluent_ui/issues/487))

## 4.1.1

- Ensure acrylic is updated only if it's mounted ([#634](https://github.com/bdlukaa/fluent_ui/issues/634))
- Ensure the provided `startYear` and `endYear` in `DateTime` are used properly ([#627](https://github.com/bdlukaa/fluent_ui/issues/627))
- Fix left arrow key not moving to parent item on collapsed `TreeViewItem` ([#632](https://github.com/bdlukaa/fluent_ui/issues/632)) 
- Added `NavigationPane.scrollBehavior` ([#640](https://github.com/bdlukaa/fluent_ui/issues/640))
- Added `CommandBarCard.borderRadius` ([#641](https://github.com/bdlukaa/fluent_ui/issues/641))
- Ensure combobox scroll controller has a client attached before using it ([#620](https://github.com/bdlukaa/fluent_ui/issues/620))
- Correctly use `TextFormBox.initialValue`
- Added `TreeViewState.toggleItem`, which toggles the item expanded state ([#493](https://github.com/bdlukaa/fluent_ui/issues/493))
- Ensure `NavigationView` pane items are brought into view when selected

## 4.1.0

- Fixed `TreeView` selection state behavior for items that are not expanded ([#578](https://github.com/bdlukaa/fluent_ui/issues/578))
- Added support for Romanian language ([#602](https://github.com/bdlukaa/fluent_ui/pull/602))
- Ensure the body state in `NavigationView` is properly preserved ([#607](https://github.com/bdlukaa/fluent_ui/pull/607))
- **BREAKING** Renamed `ExpanderState.open` to `ExpanderState.isExpanded`
- The same identifier is no longer used for every `Expander` ([#596](https://github.com/bdlukaa/fluent_ui/issues/596))
- Ensure the TabView scroll controller has clients before using it ([#615](https://github.com/bdlukaa/fluent_ui/issues/615))
- TabView now waits a time to resize after closed ([#617](https://github.com/bdlukaa/fluent_ui/issues/617))
- `ToggleButton` border width is uniform ([#610](https://github.com/bdlukaa/fluent_ui/issues/610))

## 4.0.3+1

- Update documentation

## 4.0.3

- `NavigationView` scrollbar can now be dragged ([#472](https://github.com/bdlukaa/fluent_ui/issues/472))
- `PaneItemHeader` can now be used inside a `PaneItemExpander` ([#575](https://github.com/bdlukaa/fluent_ui/issues/575))
- `InfoBadge` no longer overflows when transitioning from compact mode to open mode in `NavigationView` ([#588](https://github.com/bdlukaa/fluent_ui/issues/588))

## 4.0.2

- Add `NavigationView.paneBodyBuilder` for customization of widget built for body of pane. ([#548](https://github.com/bdlukaa/fluent_ui/issues/548))
- Fixed `NavigationAppBar` unnecessary leading icon when no pane is provided in `NavigationView` ([#551](https://github.com/bdlukaa/fluent_ui/pull/551))
- Added `NavigationView.minimalPaneOpen` and, with it, the possibility to open minimal pane programatically ([#564](https://github.com/bdlukaa/fluent_ui/issues/564))
- Assign an index to pane item expanders ([#566](https://github.com/bdlukaa/fluent_ui/issues/566)) 
- Update `NavigationView` compact mode transition
- `TreeView` updates ([#555](https://github.com/bdlukaa/fluent_ui/issues/555)):
  - **BREAKING** Added `TreeViewItemInvokeReason` parameter to `TreeView.onItemInvoked` and `TreeViewItem.onInvoked`.
  - Fix clearing out selection state on initial state build in certain cases for a single selection mode tree view.
  - Fix single selection mode to properly deselect hidden child items when selecting a collapsed parent item.
  - Add `TreeView.includePartiallySelectedItems` so that items who have children with a mixed selection state will be included in the `onSelectionChanged` callback.
  - Add `TreeView.deselectParentWhenChildrenDeselected` optional behavior so that parent items can remain selected when all of their children are deselected.
  - Add `TreeViewItem.setSelectionStateForMultiSelectionMode` helper method and `[TreeViewItem].selectedItems` extension method, to make it easier for application code to programmatically change selection state of items in a multi-selection mode tree view.
- Added support for Uzbek language

## 4.0.1

- `PaneItemAction.body` is no longer required ([#545](https://github.com/bdlukaa/fluent_ui/issues/545))
- Added `DropDownButton.onOpen` and `DropDownButton.onClose` callbacks ([#537](https://github.com/bdlukaa/fluent_ui/issues/537))
- Ensure `MenuFlyoutItem.onPressed` is called after the flyout is closed if `DropDownButton.closeAfterClick` is true ([#520](https://github.com/bdlukaa/fluent_ui/issues/520))
- Ensure the `TimePicker` and `DatePicker` popups will fit if the screen is small ([#544](https://github.com/bdlukaa/fluent_ui/issues/544))
- Do not apply padding to `NavigationAppBar.leading` ([#539](https://github.com/bdlukaa/fluent_ui/issues/539))
- Added `AutoSuggestBox.noResultsFoundBuilder` ([#542](https://github.com/bdlukaa/fluent_ui/issues/542))
- Added `AutoSuggestBox.inputFormatters` ([#542](https://github.com/bdlukaa/fluent_ui/issues/542))
- Added support for Hebrew language

## 4.0.0

- **BREAKING** Removed `NavigationBody`. Use `PaneItem.body` instead ([#510](https://github.com/bdlukaa/fluent_ui/pull/510)/[#531](https://github.com/bdlukaa/fluent_ui/pull/531)):  
  Before:
  ```dart
  NavigationView(
    pane: NavigationPane(
      items: [
        PaneItem(icon: Icon(FluentIcons.add)),
        PaneItem(icon: Icon(FluentIcons.add)),
        PaneItem(icon: Icon(FluentIcons.add)),
      ],
    ),
    content: NavigationBody(
      children: [
        _Item1(),
        _Item2(),
        _Item3(),
      ],
    ),
  ),
  ```

  Now:  
  ```dart
  NavigationView(
    ...
    pane: NavigationPane(
      items: [
        PaneItem(
          icon: Icon(FluentIcons.add),
          body: _Item1(),
        ),
        PaneItem(
          icon: Icon(FluentIcons.add),
          body: _Item2(),
        ),
        PaneItem(
          icon: Icon(FluentIcons.add),
          body: _Item3(),
        ),
      ],
    ),
  ),
  ```
  
  Or if you don't have a pane, you can use the content like the following:  
  ```dart
  NavigationView(
    content: ScaffoldPage(
      header: PageHeader(
        title: titleRow,
      ),
      content: child,
    ),
  ),
  ```
  *either one attribute of pane or content must not be null*

  Use `NavigationView.transitionsBuilder` to create custom transitions
- Added `PaneItem.onTap` ([#533](https://github.com/bdlukaa/fluent_ui/issues/533))
- Compact pane is no longer toggled when item is selected ([#533](https://github.com/bdlukaa/fluent_ui/issues/533)).
  To toggle it programatically, use `NavigationViewState.toggleCompactOpenMode` when an item is tapped
- Dynamic header height for open pane ([#530](https://github.com/bdlukaa/fluent_ui/issues/530))
- Fixes memory leaks on `NavigationView`
- `TreeView` updates: 
  - All items of the same depth level now have the same indentation. Before, only items with the same parent were aligned.
  - The hitbox for the expand icon of each item now uses the item's full height and is three times wider than the actual icon. This corresponds to the implementation in the explorer of Windows 10/11.
  - You can now choose whether the items of a TreeView should use narrow or wide spacing.
  - Do not invoke the tree view item on secondary tap ([#526](https://github.com/bdlukaa/fluent_ui/issues/526))
  - **BREAKING** `TreeView.onSecondaryTap` is now a `(TreeViewItem item, TapDownDetails details)` callback:
    Before:
    ```dart
    TreeView(
      ...,
      onSecondaryTap: (item, offset) async {}
    ),
    ```

    Now:
    ```dart
    TreeView(
      ...,
      onSecondaryTap: (item, details) {
        final offset = details.globalPosition;
      },
    )
    ```
  - Expand/collape items with right and left arrow keys, respectively ([#517](https://github.com/bdlukaa/fluent_ui/issues/517))
  - Added `TreeView.onItemExpandToggle` and `TreeViewItem.onExpandToggle` ([#522](https://github.com/bdlukaa/fluent_ui/issues/522))
- **BREAKING** `AutoSuggestBox` dynamic type support ([#441](https://github.com/bdlukaa/fluent_ui/issues/441)):

  Before:
  ```dart
  AutoSuggestBox(
    items: cats.map((cat) {
      return AutoSuggestBoxItem(
        value: cat,
        onFocusChange: (focused) {
          if (focused) debugPrint('Focused $cat');
        }
      );
    }).toList(),
    onSelected: (item) {
      setState(() => selected = item);
    },
  ),
  ```
  
  Now:
  ```dart
  AutoSuggestBox<String>(
    items: cats.map((cat) {
      return AutoSuggestBoxItem<String>(
        value: cat,
        label: cat,
        onFocusChange: (focused) {
          if (focused) debugPrint('Focused \$cat');
        }
      );
    }).toList(),
    onSelected: (item) {
      setState(() => selected = item);
    },
  ),
  ```

## [4.0.0-pre.4] - Almost there - [02/09/2022]

- `DisableAcrylic` now fully disable transparency of its decendents `Acrylic`s ([#468](https://github.com/bdlukaa/fluent_ui/issues/468))
- Do not interpolate between infinite constraints on `TabView` ([#430](https://github.com/bdlukaa/fluent_ui/issues/430))
- Do not rebuild the `TimePicker` popup when already rebuilding ([#437](https://github.com/bdlukaa/fluent_ui/issues/437))
- `ToggleSwitch` updates:
  - Use the correct color for `DefaultToggleSwitchThumb` ([#463](https://github.com/bdlukaa/fluent_ui/issues/463))
  - Added `ToggleSwitch.leadingContent`, which positions the content before the switch ([#464](https://github.com/bdlukaa/fluent_ui/issues/464))
  - Added `ToggleSwitch.thumbBuilder`, which builds the thumb based on the current state
- Added `TextChangedReason.cleared`, which is called when the text is cleared by the user in an `AutoSuggestBox` ([#461](https://github.com/bdlukaa/fluent_ui/issues/461))
- Call `AutoSuggestBox.onChanged` when an item is selected using the keyboard ([#483](https://github.com/bdlukaa/fluent_ui/issues/483))
- `Tooltip` overlay is now ignored when hovered ([#443](https://github.com/bdlukaa/fluent_ui/issues/443))
- Do not add unnecessary padding in `DropdownButton` ([#475](https://github.com/bdlukaa/fluent_ui/issues/475))
- `ComboBox` updates:
  - **BREAKING** Renamed `Combobox` to `ComboBox`
  - **BREAKING** Renamed `ComboboxItem` to `ComboBoxItem`
  - **BREAKING** Renamed `ComboBox.backgroundColor` to `ComboBox.popupColor`
  - Implement `EditableComboBox`, a combo box that accepts items that aren't listed ([#244](https://github.com/bdlukaa/fluent_ui/issues/244))
  - `ComboBox.isExpanded: false` now correctly sets the button width ([#382](https://github.com/bdlukaa/fluent_ui/issues/382))
  - `ComboBox`'s items height are correctly calculated, as well as initial scroll offset ([#472](https://github.com/bdlukaa/fluent_ui/issues/478))
  - **BREAKING** `ComboBox.disabledHint` was renamed to `ComboBox.disabledPlaceholder`
  - Added `ComboBoxFormField` and `EditableComboBoxFormField` ([#373](https://github.com/bdlukaa/fluent_ui/issues/373))
  - `ComboBox.comboBoxColor` is now correctly applied ([#468](https://github.com/bdlukaa/fluent_ui/issues/468))
  - `ComboBox` popup can't be opened if disabled
- Implemented `PaneItemExpander` ([#299](https://github.com/bdlukaa/fluent_ui/pull/299))
- `TimePicker` and `DatePicker` popup now needs a minimum width of 260 ([#494](https://github.com/bdlukaa/fluent_ui/pull/494))
- Correctly align `NavigationAppBar` content ([#494](https://github.com/bdlukaa/fluent_ui/pull/494))
- **BREAKING** Added `InfoLabel.rich`. `InfoLabel` is no longer a constant contructor ([#494](https://github.com/bdlukaa/fluent_ui/pull/494))
- Always add `GlobalMaterialLocalizations` above `ReorderableListView` ([#492](https://github.com/bdlukaa/fluent_ui/issues/492))
- **BREAKING** Removed `ContentDialog.backgroundDismiss`. Use `showDialog.barrierDismissable` ([#490](https://github.com/bdlukaa/fluent_ui/issues/490))
- Reviewed focus ([#496](https://github.com/bdlukaa/fluent_ui/issues/496))
  - `DatePicker` and `TimePicker` now show the focus highlight.
    Their popup now can be controlled using the keyboard
  - `NavigationBody` now uses a `FocusTraversalGroup` to handle focus
    This means the the content of the body will be fully traversed before moving on to another widget or group of widgets. [Learn more](https://docs.flutter.dev/development/ui/advanced/focus#focustraversalgroup-widget)
  - `TreeViewItem` now shows the focus highlight. They can also be selected using the keyboard
  - `Expander` now shows the focus highlight
- Progress Indicators velocity is no longer affected by device frame rate ([#502](https://github.com/bdlukaa/fluent_ui/pull/502))
- Added `AutoSuggestBox.enabled` ([#504](https://github.com/bdlukaa/fluent_ui/issues/504))
- Correctly keep the `NavigationView` animation state ([cf0fae1](https://github.com/bdlukaa/fluent_ui/commit/cf0fae16ce9a8879653606571e90af12f711bb84) ,[bd89ba6](https://github.com/bdlukaa/fluent_ui/commit/bd89ba6791dfe2762b37b3e291d8d1a7979cb3f5))
- Calculate `selected` for all parents as soon as the `TreeView` is built

## [4.0.0-pre.3] - Top navigation and auto suggestions - [13/08/2022]

- `NavigationView` mode fixes:
  - When top overflow menu is opened, `PaneItemHeader` no longer throws an unsupported error
  - When on top mode, `PaneItemHeader` is properly aligned to the other items.
  - Added `NavigationPaneThemeData.headerPadding`, which is applied to `PaneItemHeader` on open, compact and minimal mode. It defaults to 10 pixels at the top
  - **BREAKING** `PaneItem.getPropertyFromTitle` is now `widget.getProperty`:

  Before:
  `getPropertyFromTitle<TextStyle>()`

  Now:
  `title.getProperty<TextStyle>()`

  This was changed because the properties of `PaneItemHeader` needed to be accessed, but the old version only supported to get the properties of `PaneItem.title`. It can be called on a `Text`, `RichText` or in an `Icon` widget
  - `InheritedNavigationView` is now accessible on the top overflow menu
  - Added `NavigationPaneThemeData.selectedTopTextStyle` and `NavigationPaneThemeData.unselectedTopTextStyle`, which is applied to the items on top mode
  - Fixed `content` focus on minimal mode
  - Updated default transitions for top mode: `HorizontalSlidePageTransition`
- Fix incorrect translation of `TimePicker` in Traditional Chinese.
- Added `ScaffoldPage.resizeToAvoidBottomInset` ([#444](https://github.com/bdlukaa/fluent_ui/issues/444))
- Consider view padding for `NavigationAppBar`
- `Scrollbar` updates ([#356](https://github.com/bdlukaa/fluent_ui/pull/356)):
  - Correctly use `backgroundColor` to display the track color
  - Added `padding` and `hoveringPadding`
  - Check if animation is disposed before using it ([#446](https://github.com/bdlukaa/fluent_ui/issues/446))
- Update `AutoSuggestBox` ([#450](https://github.com/bdlukaa/fluent_ui/pull/450)):
  - Added `.enableKeyboardControls`. When true, items can be selected using the keyboard ([#19](https://github.com/bdlukaa/fluent_ui/issues/19))
  - Added `.sorter`, which lets you set a custom sort function for the suggestions. `AutoSuggestBox.defaultItemSorter` is used by default
  - Overlay's height is now correctly calculated based on the screen size. It no longer overlaps the screen. `viewPadding` is also taken into consideration
  - Close the overlay if the textbox width is changes ([#456](https://github.com/bdlukaa/fluent_ui/issues/456))
  - `.items` can be dynamically loaded ([#387](https://github.com/bdlukaa/fluent_ui/issues/387))
  - **BREAKING** `.items` is now a `List<AutoSuggestBoxItem>`:
    Before:
  ```dart
  AutoSuggestBox(
    items: [
      'Cat',
      'Dog',
      'Bird',
      'Horse',
    ],
    ...
  ),
  ```
  Now:
  ```dart
  AutoSuggestBox(
    items: [
      'Cat',
      'Dog',
      'Bird',
      'Horse',
    ].map((animal) {
      return AutoSuggestBoxItem(
        value: animal, // this takes a String
        child: Text('Animal $animal'), // this takes a Widget. If null, value is displayed as a text
        onFocusChange: (focused) {
          // this is called when the item is focused using the keyboard arrow keys
          if (focused) debugPrint('Focused animal $animal');
        },
        onSelected: () {
          // this is called when the item is selected
          debugPrint('Selected animal $animal');
        }
      );
    }).toList(),
    ...
  )
  ```
- `Combobox` updates ([#454](https://github.com/bdlukaa/fluent_ui/pull/454)):
  - Popup size is now correctly calculated ([#413](https://github.com/bdlukaa/fluent_ui/issues/413))
  - Correctly clip the popup while performing the animation ([#379](https://github.com/bdlukaa/fluent_ui/issues/379))
- Correctly check if a locale is supported ([#455](https://github.com/bdlukaa/fluent_ui/issues/455))

## [4.0.0-pre.2] - Tabs, Tiles and Bugs - [23/07/2022]

- Remove whitespace on `ContentDialog` if title is omitted ([#418](https://github.com/bdlukaa/fluent_ui/issues/418))
- Apply correct color to the Date and Time Pickers button when selected ([#415](https://github.com/bdlukaa/fluent_ui/issues/415), [#417](https://github.com/bdlukaa/fluent_ui/issues/417))
- Expose more useful properties to `AutoSuggestBox` ([#419](https://github.com/bdlukaa/fluent_ui/issues/419))
- **BREAKING** `PopupContentSizeInfo` was renamed to `ContentSizeInfo`
- Reworked `ListTile` ([#422](https://github.com/bdlukaa/fluent_ui/pull/422)):
  - **BREAKING** Removed `TappableListTile`
  - Added support for single and multiple selection. Use `ListTile.selectable` ([#409](https://github.com/bdlukaa/fluent_ui/issues/409))
  - Added focus support
  - Use the Win UI design
- Reviewed animation durations ([#421](https://github.com/bdlukaa/fluent_ui/issues/421))
  - **BREAKING** Removed `.animationDuration` and `.animationCurve` from `ScrollbarThemeData`
  - Added `expandContractAnimationDuration` and `contractDelay` to `ScrollbarThemeData`
- `NavigationPaneSize` constraints are now correctly applied when in open mode ([#336](https://github.com/bdlukaa/fluent_ui/issues/336))
- `NavigationIndicator` can't be invisble anymore when animation is stale ([#335](https://github.com/bdlukaa/fluent_ui/issues/335))
- Updated `TabView`:
  - **BREAKING** Removed `TabView.bodies`. Now, `Tab.body` is used.
    Before
    ```dart
    TabView(
      tabs: [
        Tab(text: Text('Tab 1')),
        Tab(text: Text('Tab 2')),
      ],
      bodies: [
        Tab1Body(),
        Tab2Body(),
      ],
    ),
    ```

    Now:
    ```dart
    TabView(
      tabs: [
        Tab(
          text: Text('Tab 1'),
          body: Tab1Body(),
        ),
        Tab(
          text: Text('Tab 2'),
          body: Tab2Body(),
        ),
      ],
    ),
    ```
  - Updated `TabView` tabs' constraints and padding
  - Fixed tab width when `TabWidthBehavior` is `compact`
  - `FlutterLogo` is no longer the default tab Icon
- `DropDownButton` menu is now sized correctly according to the screen size
- If there isn't enough space to display the menu on the preferred position, `Flyout` will display on the opposite position ([#435](https://github.com/bdlukaa/fluent_ui/pull/435))

## [4.0.0-pre.1] - Materials and Pickers - [29/06/2022]

- Exposed private properties that makes it easier to create custom panes for `NavigationView` ([#365](https://github.com/bdlukaa/fluent_ui/issues/365)):
  - `kCompactNavigationPaneWidth`
  - `kOpenNavigationPaneWidth`
  - `NavigationPane.changeTo`
  - `PaneItem.getPropertyFromTitle`
- `PaneScrollConfiguration` is now applied to custom pane on `NavigationView`
- Added `NavigationViewState.displayMode`. It results in the current display mode used by the view, including the automatic display mode ([#360](https://github.com/bdlukaa/fluent_ui/issues/360)):
  ```dart
  // Define the key
  final key = GlobalKey<NavigationViewState>();

  NavigationView(
    // pass the key to the view
    key: key,
    ...,
  )

  // Get the current display mode. Note that, in order to find out the automatic display mode,
  // the widget must have been built at least once
  final PaneDisplayMode currentDisplayMode = key.currentState.displayMode;
  ```
- The app bar action no longer overflow when minimal pane/compact overlay is open ([#361](https://github.com/bdlukaa/fluent_ui/issues/361))
- Update `AutoSuggestBox`:
  - It now uses `Acrylic`, but it can be disabled using `DisableAcrylic`
  - `TextChangedReason.suggestionChoosen` is now called properly
- Updated `TextBox`:
  - `TextBox` colors were updated to match the Win 11 design.
  - Fluent Text Selection Control now make use of `Acrylic`. Its items were also updated
- Updated pickers ([#406](https://github.com/bdlukaa/fluent_ui/pull/406)):
  - If `selected` is null, a placeholder text is shown ([#306](https://github.com/bdlukaa/fluent_ui/issues/306))
  - Added new localization messages: `hour`, `minute`, `AM`, `PM`, `month`, `day`and `year`.
  - **BREAKING** Removed `.hourPlaceholder`, `.minutePlaceholder`, `.amText`, `.pmText` from `TimePicker`. It was replaced, respectivelly, by the `hour`, `minute`, `AM`, `PM` localization messages
  - On `DatePicker`, it's now possible to change the order of the fields:
  ```dart
  DatePicker(
    ...,
    fieldOrder: [
      DatePickerField.day,
      DatePickerField.month,
      DatePickerField.year,
    ],
  )
  ```

  The fields are ordered based on the current locale by default
  - On `DatePicker`, the day and year fields are now formatted based on the current locale (`getDateOrderFromLocale`)
- Update `Slider` ([#405](https://github.com/bdlukaa/fluent_ui/issues/405)):
  - Added `.thumbRadius` and `.trackHeight` to `SliderThemeData`
  - The active track now isn't taller than the inactive track

## [4.0.0-pre.0] - [07/06/2022]

- Show menu button on automatic minimal display mode ([#350](https://github.com/bdlukaa/fluent_ui/pull/350))
- **BREAKING** `Map<ShortcutActivator, Intent>?` is now the typed used on `FluentApp.shortcuts` ([#351](https://github.com/bdlukaa/fluent_ui/pull/351))
- `TextBox` review ([#352](https://github.com/bdlukaa/fluent_ui/pull/352)):
  - Added `.initialValue`, `.selectionControls`, `.mouseCursor`, `.textDirection`, `.scribbleEnabled` and `.enableIMEPersonalizedLearning` to `TextBox`
  - Added `AutoFillClient` to `TextBox`
  - Added `UnmanagedRestorationScope` to `TextFormBox`
- Added `AutoSuggestBox.form`, that uses `TextFormBox` instead of `TextBox` ([#353](https://github.com/bdlukaa/fluent_ui/pull/353))
- Do not overflow when text is too long on `Chip` ([#322](https://github.com/bdlukaa/fluent_ui/issues/322))
- Add RTL support for `Chip`
- `Card` updates:
  - Updated card's background colors
  - **BREAKING** Removed `Card.elevation`
  - Added `Card.margin`, which is the margin around the card
- Updated `Combobox` and `Button` designs
- Updated `NavigationPane` behaviour. Now, if the header is null, the space it should have taken will be removed from the pane (display mode affected: minimal, open only) ([#359](https://github.com/bdlukaa/fluent_ui/pull/359))
- Reviewed `DatePicker` and `TimePicker` ([#357](https://github.com/bdlukaa/fluent_ui/pull/357))
  - Correctly apply dimensions and positions to both pickers
  - Update the picker popup style and behavior
- Colors Update ([#368](https://github.com/bdlukaa/fluent_ui/pull/368)):
  - Added `ResourceDictionary`, which provides default colors to be used on components
  - (forms) Updated `Combobox` style. It now uses `Acrylic` on the combobox popup menu
  - (buttons) Updated `Button`, `FilledButton`, `IconButton` and `TextButton` styles
  - (toggleable inputs) Updated `Checkbox`, `Chip`, `RadioButton`, `RatingBar`, `ToggleButton` and `ToggleSwitch`
    - **BREAKING** Updated `Slider`:
      - `SliderThemeData.thumbColor`, `SliderThemeData.activeColor` and `SliderThemeData.inactiveColor` now are of type `ButtonState<Color?>?`, which handles the button color on different states. `SliderThemeData.disabledThumbColor`, `SliderThemeData.disabledActiveColor` and `SliderThemeData.disabledInactiveColor` were removed
      - Before:
      ```dart
      SliderThemeData(
        thumbColor: Colors.green,
      ),
      ```
      - Now:
      ```dart
      SliderThemeData(
        // Apply Colors.green for all button states. Instead you can use ButtonState.resolveWith to use different values according to the current state
        thumbColor: ButtonState.all(Colors.green),
      ),
      ```
  - (navigation) Updated `NavigationView`, `PaneItem` and `ScaffoldPage`
    - Updated `TabView` and its tabs styles. A `FocusBorder` is now used to display the focus highlight of the tabs
    - All combinations of `BorderRadius` can now be used on `FocusBorder`
  - (surfaces) Updated `Card`, `ContentDialog`, `InfoBar`, `Expander`, `Flyout` and `Divider``
    - Added `InfoBar.isIconVisible`
  - (indicators) Updated `ProgressBar`, `ProgressRing` and `InfoBadge`
  - (other) Added helper methods for `AccentColor`: `AccentColor.defaultBrushFor`, `AccentColor.secondaryBrushFor` and `AccentColor.tertiaryBrushFor`
  - Polish translation added

## [3.12.0] - Flutter 3.0 - [13/05/2022]

- Add support for Flutter 3.0 (Fixes [#186](https://github.com/bdlukaa/fluent_ui/issues/186), [#327](https://github.com/bdlukaa/fluent_ui/issues/327))

## [3.11.1] - [30/04/2022]

- Reworked `DropDownButton` ([#297](https://github.com/bdlukaa/fluent_ui/pull/297)):
  - `DropDownButton` now uses `Flyout` and `MenuFlyout` to display the menu
  - Added scrolling features and style to `MenuFlyout`
  - `MenuFlyout` content height is now properly calculated (Fixes [#210](https://github.com/bdlukaa/fluent_ui/issues/210))
  - `DropDownButtonItem` is deprecated. `MenuFlyoutItem` should be used instead
  - Added `DropDownButton.buttonBuilder`, which is able to style the button as you wish. `DropDownButton.buttonStyle` is now deprecated
  ```dart
  DropDownButton(
    items: [...],
    // onOpen should be called to open the flyout. If onOpen is null, it means the button
    // should be disabled
    buttonBuilder: (context, onOpen) {
      return Button(
        ...,
        onPressed: onOpen,
      );
    }
  )
  ```
- `TextButton` now uses `textButtonStyle` instead of `outlinedButtonStyle`
- Add `TextFormBox.decoration` ([#312](https://github.com/bdlukaa/fluent_ui/pull/312))

## [3.11.0] - Menu Flyouts - [23/04/2022]

- Implemented `MenuFlyout` ([#266](https://github.com/bdlukaa/fluent_ui/pull/266))
  - Implemented `FlyoutPosition`, which controls where the flyout will be opened according to the child. It can be `above`, `below` or `side`
  - `FlyoutOpenMode.longHover`, which makes possible to open the flyout when the user performs a long hover
  - Added `Flyout.onOpen` and `Flyout.onClose`. Some convenience callbacks that are called when the flyout is opened or closed, respectively
  - Implement `PopupContentSizeInfo`, which provides the information about the content size
  - Implemented `MenuFlyoutItem`, `MenuFlyoutSeparator` and `MenuFlyoutSubItem`. They are used inside `MenuFlyout` to render the menu items
  - `horizontalPositionDependentBox` is now globally available for use as a top function
- Implemented overflow popup on `NavigationView` for top mode ([#277](https://github.com/bdlukaa/fluent_ui/pull/277))
- `InfoBadge` now is correctly positioned on top mode ([#296](https://github.com/bdlukaa/fluent_ui/pull/296))

## [3.10.3] - [15/04/2022]

- Do not use duplicated `Scrollbar`s ([#279](https://github.com/bdlukaa/fluent_ui/pull/279/))
- Allow custom height on `NavigationPane` header. ([#260](https://github.com/bdlukaa/fluent_ui/pull/260/))
- Allow to define the minimal tab width ([#282](https://github.com/bdlukaa/fluent_ui/pull/282/))
- Allow applying custom leading Widget to NavigationPane ([#288](https://github.com/bdlukaa/fluent_ui/pull/288/))
- `TextFormBox.expands` now works properly ([#291]](https://github.com/bdlukaa/fluent_ui/pull/291))
- Focus on `TextBox` is no longer duplicated ([#290](https://github.com/bdlukaa/fluent_ui/pull/290))

## [3.10.2] - [09/04/2022]

- `NavigationView` without pane no longer throws error ([#276](https://github.com/bdlukaa/fluent_ui/issues/276))

## [3.10.1] - [06/04/2022]

- Fix overflow behavior for `TreeViewItem` ([#270](https://github.com/bdlukaa/fluent_ui/pull/270))
- Do not animate sticky indicators when parent is updated ([#273](https://github.com/bdlukaa/fluent_ui/pull/273))
- Add Arabic(ar) localization ([#268](https://github.com/bdlukaa/fluent_ui/pull/268))

## [3.10.0] - Localization, Indicators, CommandBar and Flyouts - [02/04/2022]

- Improves `icons.dart` formatting and its generation ([#215](https://github.com/bdlukaa/fluent_ui/pull/215))
- Use correct color on `FilledButton` when disabled ([209](https://github.com/bdlukaa/fluent_ui/pull/209))
- Built-in support for new languages ([#216](https://github.com/bdlukaa/fluent_ui/pull/216)):
  - English
  - Spanish (reviewed by [@henry2man](https://github.com/henry2man))
  - French (reviewed by [@WinXaito](https://github.com/WinXaito))
  - Brazilian Portuguese (reviewed by [@bdlukaa](https://github.com/bdlukaa))
  - Russian (reviewed by [@raitonoberu](https://github.com/raitonoberu))
  - German (reviewed by [@larsb24](https://github.com/larsb24))
  - Hindi (reviewed by [@alexmercerind](https://github.com/alexmercerind))
  - Simplified Chinese (reviewed by [@zacksleo](https://github.com/zacksleo))
- Add `useInheritedMediaQuery` property to `FluentApp` ([#211](https://github.com/bdlukaa/fluent_ui/pull/211))
- `TreeView` updates ([#255](https://github.com/bdlukaa/fluent_ui/pull/225)):
  - Optional vertical scrolling by setting `shrinkWrap` to `false`
  - TreeViewItem now has a custom primary key (`value` field)
  - Added `onSelectionChanged` callback, called when the selection is changed
- Account for enabled on pressing states ([#233](https://github.com/bdlukaa/fluent_ui/pull/233))
- Implement `CommandBar` ([#232](https://github.com/bdlukaa/fluent_ui/pull/232))
  - Add `DynamicOverflow` layout widget, for one-run horizontal or vertical layout with an overflow widget
  - Add `HorizontalScrollView` helper widget, with mouse wheel horizontal scrolling
- Long `content` widget no longer overflow in `ContentDialog` ([#242](https://github.com/bdlukaa/fluent_ui/issues/242))
- Content state is no longer lost when the pane display mode is changed ([#250](https://github.com/bdlukaa/fluent_ui/pull/250))
- **BREAKING** Update indicators ([#248](https://github.com/bdlukaa/fluent_ui/pull/248)):
  - Added `InheritedNavigationView`
  - Updated sticky indicator to match the latest Win 11 UI ([#173](https://github.com/bdlukaa/fluent_ui/issues/173))
  - **BREAKING** Renamed `NavigationPane.indicatorBuilder` to `NavigationPane.indicator`
  - **BREAKING** Indicators are no longer built with functions
    Before:
    ```dart
    indicatorBuilder: ({
      required BuildContext context,
      required NavigationPane pane,
      required Axis axis,
      required Widget child,
    }) {
      if (pane.selected == null) return child;
      assert(debugCheckHasFluentTheme(context));
      final theme = NavigationPaneTheme.of(context);

      final left = theme.iconPadding?.left ?? theme.labelPadding?.left ?? 0;
      final right = theme.labelPadding?.right ?? theme.iconPadding?.right ?? 0;

      return StickyNavigationIndicator(
        index: pane.selected!,
        pane: pane,
        child: child,
        color: theme.highlightColor,
        curve: Curves.easeIn,
        axis: axis,
        topPadding: EdgeInsets.only(left: left, right: right),
      );
    }
    ```

    Now:
    ```dart
    indicator: StickyNavigationIndicator(
      color: Colors.blue.lighter, // optional
    ),
    ```
- `initiallyExpanded` property on `Expander` works properly ([#252](https://github.com/bdlukaa/fluent_ui/pull/252))
- **BREAKING** Flyout changes:
  - Removed `Flyout.contentWidth` and added `FlyoutContent.constraints`. Now the content will be automatically sized and layed out according to the placement
  - Added `Flyout.placement` which takes a `FlyoutPlacement`
  - Added `Flyout.openMode` which takes a `FlyoutOpenMode`
  - `Flyout.controller` is no longer required. If not provided, a local controller is created to handle the `Flyout.openMode` settings
  - **Breaking** `FlyoutController.open` is now a function
  - Added `FlyoutController.isOpen`, `FlyoutController.isClosed`, `FlyoutController.close()`, `FlyoutController.open()` and `FlyoutController.toggle()`
  - **Breaking** Removed `Popup.contentHeight`
- **BREAKING** Updated typography ([#261](https://github.com/bdlukaa/fluent_ui/pull/261)):
  - Renamed `Typography.standart` to `Typography.fromBrightness`
  - Renamed `Typography` constructor to `Typography.raw`
  - Default color for dark mode is now `const Color(0xE4000000)`
  - Updated default font sizes for `display`, `titleLarge`, `title` and `subtitle`
- `TabWidthBehavior.sizeToContent` now works properly ([#218](https://github.com/bdlukaa/fluent_ui/issues/218))

## [3.9.1] - Input Update - [25/02/2022]

- `TextBox` updates: ([#179](https://github.com/bdlukaa/fluent_ui/pull/179))
  - Correctly apply the `style` property
  - Correctly apply `decoration` to the background
  - Added `foregroundDecoration` and `highlightColor` property. They can not be specified at the same time
  - **BREAKING** replaced `maxLengthEnforeced` with `maxLengthEnforcement`
- Expose more propertied to `TextFormBox`
- `AutoSuggestBox` updates:
  - Improved fidelity of the suggestions overlay expose more customization properties ([#174](https://github.com/bdlukaa/fluent_ui/issues/174))
  - When a suggestion is picked, the overlay is automatically closed and the text box is unfocused
  - Clear button now only shows when the text box is focused
- Add directionality support ([#184](https://github.com/bdlukaa/fluent_ui/pull/184))
- Correctly apply elevation for `DropDownButton` overlay ([#182](https://github.com/bdlukaa/fluent_ui/issues/182))
- Show app bar even if `NavigationPane` is not provided on `NavigationView` ([#187](https://github.com/bdlukaa/fluent_ui/issues/187))
- Ensure `NavigationAppBar.actions` are rendered on the top of the other widgets ([#177](https://github.com/bdlukaa/fluent_ui/issues/177))
- All Form widgets now have the same height by default
- Only show one scrollbar on `ComboBox` overlay
- Fix opened pane opacity
- Added `menuColor` for theme, which is now used by dropdown button, auto suggest box, tooltip and content dialog
- Added `Card` and `cardColor` for theme
- Update fluent text controls and added support for `SelectableText` ([#196](https://github.com/bdlukaa/fluent_ui/pull/196))

## [3.9.0] - Fidelity - [10/02/2022]

- **BREAKING** Renamed `standartCurve` to `standardCurve`
- **BREAKING** Completly rework `DropDownButton`
- **BREAKING** Removed `CheckboxThemeData.thirdStateIcon`

  Currently, there isn't a fluent icon that is close to the native icon. A local widget *`_ThirdStateDash`* is used
- Do not override material `Theme` on `FluentApp` ([#155](https://github.com/bdlukaa/fluent_ui/pull/154))
- Slider thumb now doesn't change inner size if hovered while disabled
- Uniform foreground color on `Checkbox`
- Updated `FilledButton` Style
- `ToggleButton` and `FilledButton` now share the same style
- `ScaffoldPage.scrollable` and `ScaffoldPage.withPadding`
- Ensure we use `Typography.body` as the default text style on `BaseButton` ([#120](https://github.com/bdlukaa/fluent_ui/issues/160))
- Update `ButtonThemeData.uncheckedInputColor`

## [3.8.0] - Flutter Favorite - [03/02/2022]

- Tests ([#142](https://github.com/bdlukaa/fluent_ui/pull/142))
- Added Material Theme to Fluent Theme Builder ([#133](https://github.com/bdlukaa/fluent_ui/issues/133))
- Add more customization options to PaneItem ([#111](https://github.com/bdlukaa/fluent_ui/issues/111), [#144](https://github.com/bdlukaa/fluent_ui/issues/144))
- `NavigationView` updates **BREAKING**:
  - Properly add item key to `PaneItem` in top mode ([#143](https://github.com/bdlukaa/fluent_ui/issues/143))
  - Items bounds and positions are fetched when the item list is scrolled as well to prevent misalignment
  - Added the helper functions `NavigationIndicator.end` and `NavigationIndicator.sticky`
  - Use `Curves.easeIn` for sticky navigation indicator by default
  - Use the correct accent color for navigation indicators by default
  - `EntrancePageTransition` is now the correct page transition used when display mode is top
  - Apply correct press effect for `PaneItem` when display mode is top
  - **BREAKING** Removed `NavigationPane.defaultNavigationIndicator`
  - **BREAKING** Replaced `offsets` and `sizes` with `pane` in `NavigationPane`

  Before:
  ```dart
  pane: NavigationPane(
    indicatorBuilder: ({
      required BuildContext context,
      /// The navigation pane corresponding to this indicator
      required NavigationPane pane,
      /// Corresponds to the current display mode. If top, Axis.vertical
      /// is passed, otherwise Axis.vertical
      Axis? axis,
      /// Corresponds to the pane itself as a widget. The indicator is
      /// rendered over the whole pane.
      required Widget child,
    }) {
      if (pane.selected == null) return child;
      assert(debugCheckHasFluentTheme(context));
      final theme = NavigationPaneThemeData.of(context);

      axis??= Axis.horizontal;

      return EndNavigationIndicator(
        index: pane.selected,
        offsets: () => pane.effectiveItems.getPaneItemsOffsets  (pane.paneKey),
        sizes: pane.effectiveItems.getPaneItemsSizes,
        child: child,
        color: theme.highlightColor,
        curve: theme.animationCurve ?? Curves.linear,
        axis: axis,
      );
    },
  ),
  ```

  Now:
  ```dart
  pane: NavigationPane(
    indicatorBuilder: ({
      required BuildContext context,
      /// The navigation pane corresponding to this indicator
      required NavigationPane pane,
      /// Corresponds to the current display mode. If top, Axis.vertical
      /// is passed, otherwise Axis.vertical
      required Axis axis,
      /// Corresponds to the pane itself as a widget. The indicator is
      /// rendered over the whole pane.
      required Widget child,
    }) {
      if (pane.selected == null) return child;
      assert(debugCheckHasFluentTheme(context));
      final theme = NavigationPaneThemeData.of(context);

      return EndNavigationIndicator(
        index: pane.selected,
        pane: pane,
        child: child,
        color: theme.highlightColor,
        curve: theme.animationCurve ?? Curves.linear,
        axis: axis,
      );
    },
  ),
  ```

## [3.7.0] - Breaking changes - [21/01/2022]

- AutoSuggestBox: ([#130](https://github.com/bdlukaa/fluent_ui/pull/130))
  - It gets opened automatically when it gets focus
  - When an item is tapped, the cursor is positioned correctly at the end of the text
  - **BREAKING** Now it's not possible to assign a type to `AutoSuggestBox`:
    Before:
    ```dart
    AutoSuggestBox<String>(...),
    ```
    Now:
    ```dart
    AutoSuggestBox(...),
    ```
- Added TextFormBox witch integrates with the Form widget. It has the ability to be validated and to show an error message.
- New FluentIcons gallery showcase in example project ([#123](https://github.com/bdlukaa/fluent_ui/issues/123))
- Updated FluentIcons as per 30/12/2021
- **BREAKING** Renamed `FluentIcons.close` to `FluentIcons.chrome_close`
- Fixed rounded corners on the ComboBox widget
- Fixed missing padding before close button on `TabView` ([#122](https://github.com/bdlukaa/fluent_ui/issues/122))
- Readded tab minimal size for `equal` and `sizeToContent` tab width behaviours ([#122](https://github.com/bdlukaa/fluent_ui/issues/122))
- `TabView`'s close button now uses `SmallIconButton`
- If a tab is partially off the view, it's scrolled until it's visible
- Fix `IconButton`'s icon size
- Update `OutlinedButton`, `FilledButton` and `TextButton` styles
- Implement lazy tree view ([#139](https://github.com/bdlukaa/fluent_ui/pull/139))

## [3.6.0] - TabView Update - [25/12/2021]

- Implement `TreeView` ([#120](https://github.com/bdlukaa/fluent_ui/pull/120))
- Fix `Tooltip.useMousePosition`
- Fix `Slider` and `RatingBar` ([#116](https://github.com/bdlukaa/fluent_ui/issues/116))
- Fix scroll buttons when there are too many tabs in `TabView` ([#92](https://github.com/bdlukaa/fluent_ui/issues/92))
- Fix button style on tab in `TabView` ([#90](https://github.com/bdlukaa/fluent_ui/issues/90))
- Added *Close on middle click* on tabs in `TabView` ([#91](https://github.com/bdlukaa/fluent_ui/issues/91))
- Added `newTabLabel`, `closeTabLabel`, `scrollTabBackward`, `scrollTabForward` to `FluentLocalizations`
- Fix `TabView`'s text when it's too long. Now it's clipped when overflow and line doesn't break
- Added `TabView.closeButtonVisibility`. Defaults to `CloseButtonVisibilityMode.always`
- Updated selected tab paint
- Added `TabView.tabWidthBehavior`. Defaults to `TabWidthBehavior.equal`
- Added `TabView.header` and `TabView.footer`
- `Slider`'s mouse cursor is now [MouseCursor.defer]
- Added `SmallIconButton`, which makes an [IconButton] small if wrapped. It's used by `TextBox`
- Added `ButtonStyle.iconSize`
- **BREAKING** `AutoSuggestBox` updates:
  - Added `FluentLocalizations.noResultsFoundLabel`. "No results found" is the default text
  - Removed `itemBuilder`, `sorter`, `noResultsFound`, `textBoxBuilder`, `defaultNoResultsFound` and `defaultTextBoxBuilder`
  - Added `onChanged`, `trailingIcon`, `clearButtonEnabled` and `placeholder`
  - `controller` is now nullable. If null, an internal controller is creted

## [3.5.2] - [17/12/2021]

- **BREAKING** Removed `ThemeData.inputMouseCursor`
- **BREAKING** Removed `cursor` from `DatePicker`, `TimePicker`, `ButtonStyle`, `CheckboxThemeData`, `RadioButtonThemeData`, `SliderThemeData`, `ToggleSwitchThemeData`, `NavigationPaneThemeData`
- Scrollbar is not longer shown if `PaneDisplayMode` is `top`
- If open the compact pane, it's not always a overlay
- Added `triggerMode` and `enableFeedback` to `Tooltip`.
- Added `Tooltip.dismissAllToolTips`

## [3.5.1] - [15/12/2021]

- Update inputs colors
- `Expander` now properly disposes its resources
- Add the `borderRadius` and `shape` attributes to the `Mica` widget
- Implement `DropDownButton` ([#85](https://github.com/bdlukaa/fluent_ui/issues/85))

## [3.5.0] - Flutter 2.8 - [09/12/2021]

- **BREAKING** Minimal Flutter version is now 2.8
- `NavigationAppBar.backgroundColor` is now applied correctly. ([#100](https://github.com/bdlukaa/fluent_ui/issues/100))
- ComboBox's Popup Acrylic can now be disabled if wrapped in a `DisableAcrylic` ([#105](https://github.com/bdlukaa/fluent_ui/issues/105))
- `NavigationPane` width can now be customizable ([#99](https://github.com/bdlukaa/fluent_ui/issues/99))
- Implement `PaneItemAction` for `NavigationPane` ([#104](https://github.com/bdlukaa/fluent_ui/issues/104))

## [3.4.1] - [08/11/2021]

- `ContentDialog` constraints can now be customizable ([#86](https://github.com/bdlukaa/fluent_ui/issues/86))
- Add possibility to disable acrylic by wrapping it in a `DisableAcrylic` ([#89](https://github.com/bdlukaa/fluent_ui/issues/89))
- Fix `onReaorder null exception` ([#88](https://github.com/bdlukaa/fluent_ui/issues/88))
- Implement `InfoBadge`
- Implement `Expander` ([#85](https://github.com/bdlukaa/fluent_ui/issues/85))
- Default `inputMouseCursor` is now `MouseCursor.defer`
- `NavigationView.contentShape` is now rendered at the foreground

## [3.4.0] - Flexibility - [22/10/2021]

- `ProgressRing` now spins on the correct direction ([#83](https://github.com/bdlukaa/fluent_ui/issues/83))
- Added the `backwards` property to `ProgressRing`
- `FluentApp.builder` now works as expected ([#84](https://github.com/bdlukaa/fluent_ui/issues/84))
- Implemented `NavigationPane.customPane`, which now gives you the ability to create custom panes for `NavigationView`
- **BREAKING** `sizes`, `offsets` and `index` parameters from `NavigationIndicatorBuilder` were replaced by `pane`

## [3.3.0] - [12/10/2021]

- Back button now isn't forced when using top navigation mode ([#74](https://github.com/bdlukaa/fluent_ui/issues/74))
- `PilButtonBar` now accept 2 items ([#66](https://github.com/bdlukaa/fluent_ui/issues/66))
- Added builder variant to `NavigationBody`.
- Fixed content bug when `AppBar` was not supplied too `NavigationView`

## [3.2.0] - Flutter 2.5.0 - [15/09/2021]

- Added missing parameters in `_FluentTextSelectionControls` methods ([#67](https://github.com/bdlukaa/fluent_ui/issues/67))
- Min Flutter version is now 2.5.0
- **EXAMPLE APP** Updated the url strategy on web.
- **EXAMPLE APP** Upgraded dependencies
- Format code according to flutter_lints

## [3.1.0] - Texts and Fixes - [25/08/2021]

- Updated Typography:
  - **BREAKING** Renamed `header` -> `display`
  - **BREAKING** Renamed `subHeader` -> `titleLarge`
  - **BREAKING** Renamed `base` -> `bodyStrong`
  - Added `bodyLarge`
  - Updated font size and weight for most of the text styles
- Update `SplitButton` design
- Update `IconButton` design
- Fixed `ToggleSwitch` not showing expanded thumb mode when dragging
- **BREAKING** Remove `CheckboxListTile`, `RadioListTile` and `SwitchListTile`. Use the respective widget with the `content` property

## [3.0.0] - Windows 11 - [24/08/2021]

- Update `ToggleButton` design.
- Update `Button` design.
- Update `RadioButton` design.
- Update `ContentDialog` design.
- Update `NavigationView` design:
  - **BREAKING:** Acryic is not used anymore. Consequently, `useAcrylic` method was removed.
- Implemented `Mica`, used by the new `NavigationView`
- Added support for horizontal tooltips. Set `Tooltip.displayHorizontally` to true to enable it.
- Updated Acrylic to support the web
- Update `Checkbox` design
- Update `ToggleSwitch` design
- Update `Scrollbar` design
- Update `Slider` design
- Update `InfoBar` design
- Update pickers design (`Combobox`, `DatePicker` and `TimePicker`)

## [2.2.1] - [26/06/2021]

- Implement Fluent Selection Controls for `TextBox` ([#49](https://github.com/bdlukaa/fluent_ui/pull/49))
- `Tooltip` is now displayed when focused ([#45](https://github.com/bdlukaa/fluent_ui/issues/45))
- AppBar is now displayed when minimal pane is open.
- AppBar's animation now follows the pane animation

## [2.2.0] - BREAKING CHANGES - [25/06/2021]

- **BREAKING:** Material `Icons` are not used anymore. Use `FluentIcons` instead.
- **BREAKING:** Reworked the `Acrylic` widget implementation ([#47](https://github.com/bdlukaa/fluent_ui/pull/47))
- **BREAKING:** Removed the `useAcrylic` property from `NavigationView`. Acrylic is now used by default.
- `PaneDisplayMode.compact` has now a width of 40, not 50.
- Removed `SizeTransition` from `TabView`.

## [2.1.1] - [03/06/2021]

- Option to set a default font family on the theme data (`ThemeData.fontFamily`)
- `indicatorBuilder` is correctly applied to the automatic display mode in `NavigationView`
- An overlay is open when the toggle button is pressed on the compact display mode ([#43](https://github.com/bdlukaa/fluent_ui/issues/43))

## [2.1.0] - Mobile Update - [01/06/2021]

- Implemented `BottomNavigation`
- Implemented `BottomSheet`
- Implemented `Chip`
- Implemented `Snackbar`
- Implemented `PillButtonBar`
- New buttons variations:
  - `FillButton`
  - `OutlinedButton`
  - `TextButton`

---

- `PaneItem`s' `build` method is now overridable. You can know customize how the items in `NavigationView` should look like by overriding the method.
- Fixed bug that navigation indicator was not showing on the first frame
- Fixed minimal tooltip not updating when closed the overlay
- **EXAMPLE APP:** Navigation indicator is now configurable on the `Settings` page

## [2.0.3] - [28/05/2021]

- Correctly apply items positions to pane indicators, regardless of external factors, such as navigation view app bar ([#41](https://github.com/bdlukaa/fluent_ui/issues/41))
- Improved `NavigationIndicator`s performance

## [2.0.2] - [23/05/2021]

- **BREAKING CHANGES:** Reworked the theme api ([#39](https://github.com/bdlukaa/fluent_ui/pull/39)):

  - Removed the theme extension (`context.theme`). Use `FluentTheme.of(context)` instead
  - `ButtonState` is now a class that can receive a value. It now allows lerping between values, making `AnimatedFluentTheme` possible.

    Here's an example of how to migrate your code:

    _Before_: `cursor: (_) => SystemMouseCursors.click,`\
    _Now_: `cursor: ButtonState.all(SystemMouseCursors.click),`

  - All theme datas and `AccentColor` have now a lerp method, in order to make `AnimatedFluentTheme` possible.
  - Implemented `AnimatedFluentTheme`, in order to replace `AnimateContainer`s all around the library
  - Dedicated theme for each theme data ([#37](https://github.com/bdlukaa/fluent_ui/issues/37)):
    - IconTheme
    - ButtonTheme
    - RadioButtonTheme
    - CheckboxTheme
    - FocusTheme
    - SplitButtonTheme
    - ToggleButtonTheme
    - ToggleSwitchTheme
    - NavigationPaneTheme
    - InfoBarTheme
    - TooltipTheme
    - DividerTheme
    - ScrollbarTheme
  - `DividerThemeData` now has `verticalMargin` and `horizontalMargin` instead of an axis callback.
  - Updated button colors.
  - Removed `animationDuration` and `animationCurve` from theme datas (except from `NavigationPaneThemeData`).
  - Renamed `copyWith` to `merge` on theme datas (except from `ThemeData`)
  - Fixed typo `standart` -> `standard`
  - Implement `AnimatedAcrylic`

## [2.0.1] - [21/05/2021]

- Minimal flutter version is now 2.2
- Implement `FluentScrollBehavior`, that automatically adds a scrollbar into listviews ([#35](https://github.com/bdlukaa/fluent_ui/pull/35))
- Reworked the inputs api ([#38](https://github.com/bdlukaa/fluent_ui/pull/38)):
  - A input can have multiple states. Now, if the widget is focused and pressed at the same time, it doesn't lose its focused border.
  - Now, the focus is not requested twice when the button is pressed, only once. This fixes a bug introduced in a previous version that combo boxes items we're not being focused.
  - Semantics (acessibility) is now applied on all inputs

## [2.0.0] - [20/05/2021]

- New way to disable the acrylic blur effect. Just wrap the acrylic widget in a `NoAcrylicBlurEffect` to have it disabled.
- Reworked the Navigation Panel from scratch ([#31](https://github.com/bdlukaa/fluent_ui/pull/31)):
  - The legacy `NavigationPanel` and `Scaffold` were removed. Use `NavigationView` and `ScaffoldPage` instead
  - Implemented open, compact, top and minimal display modes.
  - Custom Selected Indicators
- Implemented fluent localizations ([#30](https://github.com/bdlukaa/fluent_ui/issues/30))

## [1.10.1] - [05/05/2021]

- **FIX** Reworked the combo box widget to improve fidelity. ([#25](https://github.com/bdlukaa/fluent_ui/pull/25))
- **FIX** Improved `HoverButton` focus management.
- **FIX** Reworked the tooltip widget. Now, if any mouse is connected, the tooltip is displaying according to the pointer position, not to the child's. ([#26](https://github.com/bdlukaa/fluent_ui/pull/26))
- **FIX** TabView is now scrollable if the size of the tabs overflow the width

## [1.10.0] - **BREAKING CHANGES** - [03/05/2021]

- **BREAKING** `InfoHeader` was renamed to `InfoLabel`. You can now set if the label will be rendered above the child or on the side of it.
- **FIX** Fixed `RadioButton` inner color overlaping the border.
- **NEW** `ThemeData.inputMouseCursor`
- **FIDELITY** Switch thumb is now draggable. (Fixes [#22](https://github.com/bdlukaa/fluent_ui/issues/22))
- **EXAMPLE** Reworked the example app inputs page

## [1.9.4] - [02/05/2021]

- **FIX** `CheckboxListTile`, `SwitchListTile` and `RadioListTile` now doesn't focus its leading widget.
- **FIX** `TabView` is now not scrollable
- **FIX** Fixed `Acrylic` blur effect being disabled by default.
- **FIDELITY** Improved `ContentDialog` transition fidelity
- **FIX** Fixed `FocusBorder` for some widgets. It was affecting layout when it shouldn't
- **FIX** `RatingBar` and `Slider` weren't working due to `FocusBorder`
- **NEW** | **FIDELITY** New `Slider` thumb

## [1.9.3] - [01/05/2021]

- **NEW** `FocusBorder.renderOutside`. With this property, you can control if the FocusBorder will be rendered over the widget or outside of it.
- **FIX** Fixed `RadioButton`s border when focused
- **FIX** `Color.resolve` now doesn't throw a stack overflow error.
- **BREAKING** Removed `Color.resolveFromBrightness`. This is only available on `AccentColor`
- **EXAMPLE APP** Hability to change the app accent color
- **NEW** `darkest` and `lightest` colors variants in `AccentColor`
- **FIX** Fixed `InfoBar`'s error icon. It now uses `Icons.cancel_outlined` instead of `Icons.close`
- **NEW** `NavigationPanel` now has a `Scrollbar` and the `bottom` property is now properly styled if selected

## [1.9.2] - [30/04/2021]

- **FIX** `TabView` tabs can now be reordered (Fixes [#10](https://github.com/bdlukaa/fluent_ui/issues/10))
- **FIDELITY** If a new `Tab` is added, its now animated
- **FIX** `FocusBorder` now doesn't change the size of the widgets
- **BREAKING** `buttonCursor`, `uncheckedInputColor` and `checkedInputColor` are now moved to `ButtonThemeData` as static functions.

## [1.9.1] - [29/04/2021]

- **FIX** Fixed diagnostic tree. (Fixes [#17](https://github.com/bdlukaa/fluent_ui/issues/17))
- **FIX** | **FIDELITY** `TappableListTile` now changes its color when focused instead of having a border
- **FIDELITY** Improved `Acrylic`'s blur effect fidelity
- **FIX** `Acrylic`'s elevation was being applying margin
- **NEW** `ThemeData.shadowColor`, which is now used by `Acrylic`
- **NEW** You can now globally disable the acrylic blur effect by changing `Acrylic.acrylicEnabled`

## [1.9.0] - **BREAKING CHANGES** - Theme Update - [29/04/2021]

The whole theme implementation was reworked on this change.

- **BREAKING** Renamed `Theme` to `FluentTheme`
- **BREAKING** All the properties in `FluentTheme` now can't be null
- **BREAKING** Renamed all the `Style` occurrences to `ThemeData`
- **BREAKING** `ThemeData.accentColor` is now an `AccentColor`
- **FIX** When providing a custom style to a tooltip, it's now correctly applied to `ThemeData.tooltipStyle`
- **FIX** `debugCheckHasFluentTheme` has now a better error message
- **FIX** `FluentApp` now doesn't throw an error if no `theme` is provided
- **FIX** Reworked `Scrollbar` to improve fidelity.
- **NEW** Color extension methods: `Color.toAccentColor` and `Color.basedOnLuminance`
- **NEW** `Button.builder`

## [1.8.1] - [16/04/2021]

- **NEW** In `TabView`, it's now possible use the following shortcuts if `TabView.shortcutsEnabled` is `true` (Follows [this](https://docs.microsoft.com/en-us/windows/uwp/design/controls-and-patterns/tab-view#closing-a-tab)):
  1. `Ctrl + F4` or `Ctrl + W` to close the current tab
  2. `Ctrl + T` to create a new tab
  3. `1-8` to navigate to a tab with the pressed number
  4. `9` to navigate to the last tab and navigate to the last tab
- **NEW** `IconButton.autofocus`, `ToggleButton.autofocus`
- **BREAKING** Renamed all the `semanticsLabel` to `semanticLabel`

## [1.8.0] - Color Update - [14/04/2021]

- **NEW** Web version hosted at https://bdlukaa.github.io/fluent_ui
- **NEW** Colors showcase page in example app
- **NEW** Info Colors:
  - `Colors.warningPrimaryColor`
  - `Colors.warningSecondaryColor`
  - `Colors.errorPrimaryColor`
  - `Colors.errorSecondaryColor`
  - `Colors.successPrimaryColor`
  - `Colors.successSecondaryColor`
- **FIX** Reworked all the accent colors (`Colors.accentColors`) with `darkest`, `dark`, `normal`, `light` and `lighter`
- **BREAKING** `Colors.blue` is now an `AccentColor`

## [1.7.6] - [13/04/2021]

- **NEW** `Checkbox.autofocus`
- **BREAKING** `Button` refactor:
  - Removed `Button.icon` and `Button.trailingIcon`
  - Renamed `Button.text` to `Button.child`
- You can now disable the acrylic backdrop effect by setting `enabled` to false
- **NEW** `NavigationPanelBody.animationCurve` and `NavigationPanelBody.animationDuration`

## [1.7.5] - [13/04/2021]

- **NEW** `Scrollbar` and `ScrollbarStyle`
- Reworked `FluentApp` to not depend of material anymore.

## [1.7.4] - [10/04/2021]

- **FIX** Updated `Icon` widget to use Flutter's default icon widget
- **NEW** Documentation

## [1.7.3] - [07/04/2021]

- **FIX** Improved `ListTile` sizing ([#Spacing](https://docs.microsoft.com/en-us/windows/uwp/design/style/spacing))
- **NEW** `FocusStyle` and support for glow focus
- **NEW** `RatingBar.starSpacing`

## [1.7.2] - [06/04/2021]

- **FIX** Animation when using `NavigationPanelBody` now works as expected
- **NEW** `CheckboxListTile`, `SwitchListTile` and `RadioListTile`
- **FIX** It's now not possible to focus a disabled `TextBox`

## [1.7.1] - [06/04/2021]

- **FIX** The mouse cursor in a disabled input is now `basic` instead of `forbidden`
- **FIX** `NavigationPanelBody` now doesn't use a `IndexedStack` under the hood because it was interfering in the focus scope
- **FIX** The color of the focus now is the `Style.inactiveColor`
- **FIX** `RadioButton`'s cursor was not being applied correctly
- **NEW** `Button.toggle`
- **FIX** The state provided by `HoverButton` was being `focused` when it shouldn't be
- **FIX** TimePicker showing wrong minute count. It should start from 00 and end in 59
- **NEW** `TimePicker.minuteIncrement`

## [1.7.0] - Focus Update - [05/04/2021]

- **FIXED** Fixed the possibility to give a elevation lower than 0 in `Acrylic`
- **NEW** It's now possible to change the rating of `RatingBar` using the keyboard arrows
- **NEW** Now it's possible to navigate using the keyboard with all focusable widgets

## [1.6.0] - BREAKING CHANGES - [03/04/2021]

- Added the missing `Diagnostics`
- Updated all the screenshots
- **BREAKING CHANGE** Uses the material icon library now

  **DEVELOPER NOTE** This was a hard choice, but the material icon library is a robust, bigger library. It contains all the icons the previous library has, and a few many more.

## [1.5.0] - [02/04/2021]

- Added `Diagnostics` to many widgets
- **NEW** `AutoSuggestBox` (Follows [this](https://docs.microsoft.com/en-us/windows/uwp/design/controls-and-patterns/auto-suggest-box))
- **NEW** `Flyout` and `FlyoutContent` (Folllows [this](https://docs.microsoft.com/en-us/windows/uwp/design/controls-and-patterns/dialogs-and-flyouts/flyouts))
- **FIXED** Popup was being shown off-screen.

  **DEVELOPER NOTE** The solution for this was to make it act like a tooltip: only show the popup above or under the `child`. This was a hard choice, but the only viable option that would work on small screens/devices. This also made `Flyout` easier to implement. This should be changed when multi-window support is available.

- **FIXED** `DatePicker` incorrectly changing hour
- **NEW** `Colors.accentColors`
- Documentation about [system_theme](https://pub.dev/packages/system_theme)
- **BREAKING** Removed `Pivot` because it's deprecated

## [1.4.1] - Pickers Update - [30/03/2021]

- **NEW** `Style.fasterAnimationDuration`
- **FIX** `ComboBox` press effect
- **NEW** `TimePicker` (Follows [this](https://docs.microsoft.com/en-us/windows/uwp/design/controls-and-patterns/time-picker))
- **NEW** `DatePicker` (Follows [this](https://docs.microsoft.com/en-us/windows/uwp/design/controls-and-patterns/date-picker))

## [1.4.0] - [28/03/2021]

- **NEW** `InfoHeader`
- **NEW** `ComboBox` (Follows [this](https://docs.microsoft.com/en-us/windows/uwp/design/controls-and-patterns/checkbox))
- **NEW** `TappableListTile`
- **BREAKING** Removed `DropdownButton` and `Button.dropdown`

## [1.3.4] - [28/03/2021]

- **NEW** Vertical Slider

## [1.3.3] - [25/03/2021]

- **NEW** Indeterminate `ProgressRing` ([@raitonoberu](https://github.com/raitonoberu))
- **NEW** `ListTile`
- **DIAGNOSTICS** Provide `Diagnostics` support to:
  - `Style`
  - `NavigationPanelStyle`
  - `TooltipStyle`

## [1.3.2] - Accessibility update - [24/03/2021]

This version provides the fix for [#5](https://github.com/bdlukaa/fluent_ui/issues/5)

- `Theme.of` can't be null anymore. Use `Theme.maybeOf` for such
- **NEW** `Style.inactiveBackgroundColor`
- **BREAKING** Replaced `color`, `border`, `borderRadius` from `IconButtonStyle` to `decoration`
- **DIAGNOSTICS** Provide `Diagnostics` support to the following classes:
  - ButtonStyle
  - Checkbox
  - CheckboxStyle
  - IconButtonStyle
  - RadioButtonStyle
  - RatingBar
  - SplitButtonStyle
  - ToggleButton
  - ToggleButtonStyle
  - ToggleSwitch
  - ToggleSwitchStyle
  - Slider
  - SliderStyle
  - Typography
  - Divider
  - DividerStyle
- Provide accessibility support to the following widgets:
  - Button
  - Checkbox
  - IconButton
  - RadioButton
  - RatingBar
  - Slider
  - ToggleButton
  - ToggleSwitch
  - TabView

## [1.3.1] - [23/03/2021]

- **FIX** `IconButtonStyle`'s `iconStyle` now works properly
- Improved `TabView` icon styling
- **NEW** Indeterminate `ProgressBar` ([@raitonoberu](https://github.com/raitonoberu))

## [1.3.0] - [22/03/2021]

- **NEW** Determinate `ProgressBar` and `ProgressRing`
- **NEW** `TabView` ([#TabView](https://docs.microsoft.com/en-us/windows/uwp/design/controls-and-patterns/tab-view))

## [1.2.5] - [21/03/2021]

- **FIX** Fixed `InfoBar`'s overflow

## [1.2.4] - [21/03/2021]

- **BREAKING** `RadioButton`'s `selected` property was renamed to `checked` to match a single pattern between all the other widgets.

## [1.2.3] - [19/03/2021]

- **NEW** | **EXAMPLE APP** `Settings` screen
- Improved theme changing
- **FIX** `FluentApp` doesn't lose its state anymore, possibiliting hot relaod.
- **NEW** `showDialog` rework:
  - `showDialog` now can return data. (Fixes [#2](https://github.com/bdlukaa/fluent_ui/issues/2))
  - `showDialog.transitionBuilder`
  - `showDialog.useRootNavigator`
  - `showDialog.routeSettings`
  - It's no longer necessary to have the fluent theme to display dialogs using this function.

## [1.2.2] - [17/03/2021]

- **BREAKING** Removed `_regular` from the name of the icons.
- **NEW** `InfoBar` (Follows [this](https://docs.microsoft.com/en-us/windows/uwp/design/controls-and-patterns/infobar))

## [1.2.1] - [16/03/2021]

- **NEW** `Divider`

## [1.2.0] - Timing and easing - Page transitioning - [15/03/2021]

- **FIDELITY** Improved `ToggleButton` fidelity
- **NEW** `NavigationPanelBody`
- **NEW** Page transitions
  - `EntrancePageTransition` ([#PageRefresh](https://docs.microsoft.com/en-us/windows/uwp/design/motion/page-transitions#page-refresh))
  - `DrillInPageTransition` ([#Drill](https://docs.microsoft.com/en-us/windows/uwp/design/motion/page-transitions#drill))
  - `HorizontalSlidePageTransition` ([#HorizontalSlide](https://docs.microsoft.com/en-us/windows/uwp/design/motion/page-transitions#horizontal-slide))
  - `SuppressPageTransition` ([#Supress](https://docs.microsoft.com/en-us/windows/uwp/design/motion/page-transitions#suppress))
- Add timing and easing to style. (Follows [this](https://docs.microsoft.com/en-us/windows/uwp/design/motion/timing-and-easing))
  - **NEW** `Style.fastAnimationDuration` (Defaults to 150ms)
  - **NEW** `Style.mediumAnimationDuration` (Defaults to 300ms)
  - **NEW** `Style.slowAnimationDuration` (Defaults to 500ms)
  - Default `animationCurve` is now `Curves.easeInOut` (standard) instead of `Curves.linear`
  - **BREAKING** Removed `Style.animationDuration`
- Refactored Navigation Panel

## [1.1.0] - Fidelity update - [14/03/2021]

- **BREAKING** Removed `Card` widget. Use `Acrylic` instead
- **NEW** `Acrylic` widget ([#Acrylic](https://docs.microsoft.com/en-us/windows/uwp/design/style/acrylic))
- **NEW** **NAVIGATION PANEL** `bottom` property
- **FIDELITY** Improved the corder radius of some widgets (Follows [this](https://docs.microsoft.com/en-us/windows/uwp/design/style/rounded-corner#page-or-app-wide-cornerradius-changes))
- **FIX** **FIDELITY** Dark theme hovering color
- Improved documentation

## [1.0.2] - Typography update - [11/03/2021]

- **NEW** Typography
  - Migrated all the widgets to use typography
- **NEW** Tooltip
- **NEW** Dark theme
- **FIX** Disabled button press effect if disabled
- **FIX** Grey color resulting in green color

## [1.0.1+1] - [09/03/2021]

- **NEW** Screenshots

## [1.0.1] - [07/03/2021]

- **FIX** `NavigationPanel` navigation index
- **FIX** `Slider`'s inactive color
- **FIDELITY** Scale animation of button press
- **FIDELITY** Improved `Slider` label fidelity
- **NEW** Split Button

## [1.0.0] - [05/03/2021]

- **NEW** Null-safety
- **NEW** New Icons Library
- **NEW** `NavigationPanelSectionHeader` and `NavigationPanelTileSeparator`
- **BREAKING** Removed `Snackbar`

## [0.0.9] - [03/03/2021]

- Export the icons library
- **NEW** `TextBox`

## [0.0.8] - [01/03/2021]

- **NEW** `ContentDialog` 🎉
- **NEW** `RatingControl` 🎉
- **NEW** `NavigationPanel` 🎉
- Improved `Button` fidelity

## [0.0.7] - [28/02/2021]

- **NEW** `Slider` 🎉
- Use physical model for elevation instead of box shadows
- Improved TODO

## [0.0.6] - [27/02/2021]

- **FIXED** Button now detect pressing
- **FIXED** `ToggleSwitch` default thumb is now animated
- **FIXED** Improved `ToggleSwitch` fidelity
  **FIXED** Darker color for button press.
- **NEW** **THEMING**
  - `Style.activeColor`
  - `Style.inactiveColor`
  - `Style.disabledColor`
  - `Style.animationDuration`
  - `Style.animationCurve`

## [0.0.5] - [27/02/2021]

- `ToggleSwitch` is now stable 🎉
- **NEW** `DefaultToggleSwitchThumb`
- **NEW** `ToggleButton`
- New toast lib: [fl_toast](https://pub.dev/packages/fl_toast)
- Screenshot on the readme. (Fixes [#1](https://github.com/bdlukaa/fluent_ui/issues/1))

## [0.0.4] - [22/02/2021]

- New fluent icons library: [fluentui_icons](https://pub.dev/packages/fluentui_icons)
- Re-made checkbox with more fidelity
- Refactored the following widgets to follow the theme accent color:
  - `Checkbox`
  - `ToggleSwitch`
  - `RadioButton`
- Added accent colors to widget. Use [this](https://docs.microsoft.com/en-us/windows/uwp/design/style/images/color/windows-controls.svg) as a base

## [0.0.3] - Theming update - [21/02/2021]

- **HIGHLIGHT** A whole new [documentation](https://github.com/bdlukaa/fluent_ui/wiki)
- Scaffold now works as expected.
- Improved theming checking
- **NEW**
  - `null` (thirdstate) design on `Checkbox`. (Follows [this](https://docs.microsoft.com/en-us/windows/uwp/design/controls-and-patterns/checkbox))
  - Now you can use the `Decoration` to style the inputs
- **BREAKING**:
  - Removed `Button.action`
  - Removed `Button.compound`
  - Removed `Button.primary`
  - Removed `Button.contextual`
  - Removed `AppBar`
  - Now the default theme uses accent color instead of a predefined color (Follows [this](https://docs.microsoft.com/en-us/windows/uwp/design/style/color#accent-color))
- **FIXED**:
  - `ToggleSwitch` can NOT receive null values

## [0.0.2] - [18/02/2021]

- The whole library was rewritten following [this](https://docs.microsoft.com/en-us/windows/uwp/design/)
- Tooltip's background color is now opaque (Follows [this](https://docs.microsoft.com/en-us/windows/uwp/design/controls-and-patterns/tooltips))
- Dropdown button now works as expected
- **FIXED**:
  - Snackbar now is dismissed even if pressing or hovering
  - Margin is no longer used as part of the clickable button
- **BREAKING**:
  - Renamed `Toggle` to `ToggleSwitch` (Follows [this](https://docs.microsoft.com/en-us/windows/uwp/design/controls-and-patterns/toggles))
  - Removed `BottomNavigationBar`. It's recommended to use top navigation (pivots)
  - Removed `IconButton.menu`
- **NEW**:
  - NavigationPanel (Follows [this](https://docs.microsoft.com/en-us/windows/uwp/design/layout/page-layout#left-nav))
  - Windows project on example
  - RadioButton (Follows [this](https://docs.microsoft.com/en-us/windows/uwp/design/controls-and-patterns/radio-button))

## [0.0.1]

- Initial release<|MERGE_RESOLUTION|>--- conflicted
+++ resolved
@@ -1,10 +1,7 @@
 ## [next]
 
-<<<<<<< HEAD
-- Add source code for `Show InfoBar` in example application.
-=======
+- Add source code for `Show InfoBar` in example application. ([#785](https://github.com/bdlukaa/fluent_ui/pull/785))
 - Fix `TabView` scroll (the item count was not correctly set) and now the scroll event is not propagated to the parent. ([#772](https://github.com/bdlukaa/fluent_ui/pull/772))
->>>>>>> 8f12b47b
 - Do not calculate the position of the flyout if the `position` parameter is provided. ([#764](https://github.com/bdlukaa/fluent_ui/issues/764))
 - Add source code for Surfaces/CommandBar in example application ([#766](https://github.com/bdlukaa/fluent_ui/pull/766))
 - Do not enforce a max height on `PaneItem` ([#762](https://github.com/bdlukaa/fluent_ui/issues/762))
