Date format: DD/MM/YYYY

## [3.4.2] - [DD/MM/YYYY]

<<<<<<< HEAD
- `NavigationPane` width can now be customizable ([#99](https://github.com/bdlukaa/fluent_ui/issues/99)) 
=======
- Implement `PaneItemAction` for `NavigationPane` ([#104](https://github.com/bdlukaa/fluent_ui/issues/104))
>>>>>>> ccad6bd1

## [3.4.1] - [08/11/2021]

- `ContentDialog` constraints can now be customizable ([#86](https://github.com/bdlukaa/fluent_ui/issues/86))
- Add possibility to disable acrylic by wrapping it in a `DisableAcrylic` ([#89](https://github.com/bdlukaa/fluent_ui/issues/89))
- Fix `onReaorder null exception` ([#88](https://github.com/bdlukaa/fluent_ui/issues/88))
- Implement `InfoBadge`
- Implement `Expander` ([#85](https://github.com/bdlukaa/fluent_ui/issues/85))
- Default `inputMouseCursor` is now `MouseCursor.defer`
- `NavigationView.contentShape` is now rendered at the foreground

## [3.4.0] - Flexibility - [22/10/2021]

- `ProgressRing` now spins on the correct direction ([#83](https://github.com/bdlukaa/fluent_ui/issues/83))
- Added the `backwards` property to `ProgressRing`
- `FluentApp.builder` now works as expected ([#84](https://github.com/bdlukaa/fluent_ui/issues/84))
- Implemented `NavigationPane.customPane`, which now gives you the ability to create custom panes for `NavigationView`
- **BREAKING** `sizes`, `offsets` and `index` parameters from `NavigationIndicatorBuilder` were replaced by `pane`

## [3.3.0] - [12/10/2021]

- Back button now isn't forced when using top navigation mode ([#74](https://github.com/bdlukaa/fluent_ui/issues/74))
- `PilButtonBar` now accept 2 items ([#66](https://github.com/bdlukaa/fluent_ui/issues/66))
- Added builder variant to `NavigationBody`. 
- Fixed content bug when `AppBar` was not supplied too `NavigationView`

## [3.2.0] - Flutter 2.5.0 - [15/09/2021]

- Added missing parameters in `_FluentTextSelectionControls` methods ([#67](https://github.com/bdlukaa/fluent_ui/issues/67))
- Min Flutter version is now 2.5.0
- **EXAMPLE APP** Updated the url strategy on web.
- **EXAMPLE APP** Upgraded dependencies
- Format code according to flutter_lints

## [3.1.0] - Texts and Fixes - [25/08/2021]

- Updated Typography:
  - **BREAKING** Renamed `header` -> `display`
  - **BREAKING** Renamed `subHeader` -> `titleLarge`
  - **BREAKING** Renamed `base` -> `bodyStrong`
  - Added `bodyLarge`
  - Updated font size and weight for most of the text styles
- Update `SplitButton` design
- Update `IconButton` design
- Fixed `ToggleSwitch` not showing expanded thumb mode when dragging
- **BREAKING** Remove `CheckboxListTile`, `RadioListTile` and `SwitchListTile`. Use the respective widget with the `content` property

## [3.0.0] - Windows 11 - [24/08/2021]

- Update `ToggleButton` design.
- Update `Button` design.
- Update `RadioButton` design.
- Update `ContentDialog` design.
- Update `NavigationView` design:
  - **BREAKING:** Acryic is not used anymore. Consequently, `useAcrylic` method was removed.
- Implemented `Mica`, used by the new `NavigationView`
- Added support for horizontal tooltips. Set `Tooltip.displayHorizontally` to true to enable it.
- Updated Acrylic to support the web
- Update `Checkbox` design
- Update `ToggleSwitch` design
- Update `Scrollbar` design
- Update `Slider` design
- Update `InfoBar` design
- Update pickers design (`Combobox`, `DatePicker` and `TimePicker`)

## [2.2.1] - [26/06/2021]

- Implement Fluent Selection Controls for `TextBox` ([#49](https://github.com/bdlukaa/fluent_ui/pull/49))
- `Tooltip` is now displayed when focused ([#45](https://github.com/bdlukaa/fluent_ui/issues/45))
- AppBar is now displayed when minimal pane is open.
- AppBar's animation now follows the pane animation

## [2.2.0] - BREAKING CHANGES - [25/06/2021]

- **BREAKING:** Material `Icons` are not used anymore. Use `FluentIcons` instead.
- **BREAKING:** Reworked the `Acrylic` widget implementation ([#47](https://github.com/bdlukaa/fluent_ui/pull/47))
- **BREAKING:** Removed the `useAcrylic` property from `NavigationView`. Acrylic is now used by default.
- `PaneDisplayMode.compact` has now a width of 40, not 50.
- Removed `SizeTransition` from `TabView`.

## [2.1.1] - [03/06/2021]

- Option to set a default font family on the theme data (`ThemeData.fontFamily`)
- `indicatorBuilder` is correctly applied to the automatic display mode in `NavigationView`
- An overlay is open when the toggle button is pressed on the compact display mode ([#43](https://github.com/bdlukaa/fluent_ui/issues/43))

## [2.1.0] - Mobile Update - [01/06/2021]

- Implemented `BottomNavigation`
- Implemented `BottomSheet`
- Implemented `Chip`
- Implemented `Snackbar`
- Implemented `PillButtonBar`
- New buttons variations:
  - `FillButton`
  - `OutlinedButton`
  - `TextButton`

---

- `PaneItem`s' `build` method is now overridable. You can know customize how the items in `NavigationView` should look like by overriding the method.
- Fixed bug that navigation indicator was not showing on the first frame
- Fixed minimal tooltip not updating when closed the overlay
- **EXAMPLE APP:** Navigation indicator is now configurable on the `Settings` page

## [2.0.3] - [28/05/2021]

- Correctly apply items positions to pane indicators, regardless of external factors, such as navigation view app bar ([#41](https://github.com/bdlukaa/fluent_ui/issues/41))
- Improved `NavigationIndicator`s performance

## [2.0.2] - [23/05/2021]

- **BREAKING CHANGES:** Reworked the theme api ([#39](https://github.com/bdlukaa/fluent_ui/pull/39)):

  - Removed the theme extension (`context.theme`). Use `FluentTheme.of(context)` instead
  - `ButtonState` is now a class that can receive a value. It now allows lerping between values, making `AnimatedFluentTheme` possible.

    Here's an example of how to migrate your code:

    _Before_: `cursor: (_) => SystemMouseCursors.click,`\
    _Now_: `cursor: ButtonState.all(SystemMouseCursors.click),`

  - All theme datas and `AccentColor` have now a lerp method, in order to make `AnimatedFluentTheme` possible.
  - Implemented `AnimatedFluentTheme`, in order to replace `AnimateContainer`s all around the library
  - Dedicated theme for each theme data ([#37](https://github.com/bdlukaa/fluent_ui/issues/37)):
    - IconTheme
    - ButtonTheme
    - RadioButtonTheme
    - CheckboxTheme
    - FocusTheme
    - SplitButtonTheme
    - ToggleButtonTheme
    - ToggleSwitchTheme
    - NavigationPaneTheme
    - InfoBarTheme
    - TooltipTheme
    - DividerTheme
    - ScrollbarTheme
  - `DividerThemeData` now has `verticalMargin` and `horizontalMargin` instead of an axis callback.
  - Updated button colors.
  - Removed `animationDuration` and `animationCurve` from theme datas (except from `NavigationPaneThemeData`).
  - Renamed `copyWith` to `merge` on theme datas (except from `ThemeData`)
  - Fixed typo `standart` -> `standard`
  - Implement `AnimatedAcrylic`

## [2.0.1] - [21/05/2021]

- Minimal flutter version is now 2.2
- Implement `FluentScrollBehavior`, that automatically adds a scrollbar into listviews ([#35](https://github.com/bdlukaa/fluent_ui/pull/35))
- Reworked the inputs api ([#38](https://github.com/bdlukaa/fluent_ui/pull/38)):
  - A input can have multiple states. Now, if the widget is focused and pressed at the same time, it doesn't lose its focused border.
  - Now, the focus is not requested twice when the button is pressed, only once. This fixes a bug introduced in a previous version that combo boxes items we're not being focused.
  - Semantics (acessibility) is now applied on all inputs

## [2.0.0] - [20/05/2021]

- New way to disable the acrylic blur effect. Just wrap the acrylic widget in a `NoAcrylicBlurEffect` to have it disabled.
- Reworked the Navigation Panel from scratch ([#31](https://github.com/bdlukaa/fluent_ui/pull/31)):
  - The legacy `NavigationPanel` and `Scaffold` were removed. Use `NavigationView` and `ScaffoldPage` instead
  - Implemented open, compact, top and minimal display modes.
  - Custom Selected Indicators
- Implemented fluent localizations ([#30](https://github.com/bdlukaa/fluent_ui/issues/30))

## [1.10.1] - [05/05/2021]

- **FIX** Reworked the combo box widget to improve fidelity. ([#25](https://github.com/bdlukaa/fluent_ui/pull/25))
- **FIX** Improved `HoverButton` focus management.
- **FIX** Reworked the tooltip widget. Now, if any mouse is connected, the tooltip is displaying according to the pointer position, not to the child's. ([#26](https://github.com/bdlukaa/fluent_ui/pull/26))
- **FIX** TabView is now scrollable if the size of the tabs overflow the width

## [1.10.0] - **BREAKING CHANGES** - [03/05/2021]

- **BREAKING** `InfoHeader` was renamed to `InfoLabel`. You can now set if the label will be rendered above the child or on the side of it.
- **FIX** Fixed `RadioButton` inner color overlaping the border.
- **NEW** `ThemeData.inputMouseCursor`
- **FIDELITY** Switch thumb is now draggable. (Fixes [#22](https://github.com/bdlukaa/fluent_ui/issues/22))
- **EXAMPLE** Reworked the example app inputs page

## [1.9.4] - [02/05/2021]

- **FIX** `CheckboxListTile`, `SwitchListTile` and `RadioListTile` now doesn't focus its leading widget.
- **FIX** `TabView` is now not scrollable
- **FIX** Fixed `Acrylic` blur effect being disabled by default.
- **FIDELITY** Improved `ContentDialog` transition fidelity
- **FIX** Fixed `FocusBorder` for some widgets. It was affecting layout when it shouldn't
- **FIX** `RatingBar` and `Slider` weren't working due to `FocusBorder`
- **NEW** | **FIDELITY** New `Slider` thumb

## [1.9.3] - [01/05/2021]

- **NEW** `FocusBorder.renderOutside`. With this property, you can control if the FocusBorder will be rendered over the widget or outside of it.
- **FIX** Fixed `RadioButton`s border when focused
- **FIX** `Color.resolve` now doesn't throw a stack overflow error.
- **BREAKING** Removed `Color.resolveFromBrightness`. This is only available on `AccentColor`
- **EXAMPLE APP** Hability to change the app accent color
- **NEW** `darkest` and `lightest` colors variants in `AccentColor`
- **FIX** Fixed `InfoBar`'s error icon. It now uses `Icons.cancel_outlined` instead of `Icons.close`
- **NEW** `NavigationPanel` now has a `Scrollbar` and the `bottom` property is now properly styled if selected

## [1.9.2] - [30/04/2021]

- **FIX** `TabView` tabs can now be reordered (Fixes [#10](https://github.com/bdlukaa/fluent_ui/issues/10))
- **FIDELITY** If a new `Tab` is added, its now animated
- **FIX** `FocusBorder` now doesn't change the size of the widgets
- **BREAKING** `buttonCursor`, `uncheckedInputColor` and `checkedInputColor` are now moved to `ButtonThemeData` as static functions.

## [1.9.1] - [29/04/2021]

- **FIX** Fixed diagnostic tree. (Fixes [#17](https://github.com/bdlukaa/fluent_ui/issues/17))
- **FIX** | **FIDELITY** `TappableListTile` now changes its color when focused instead of having a border
- **FIDELITY** Improved `Acrylic`'s blur effect fidelity
- **FIX** `Acrylic`'s elevation was being applying margin
- **NEW** `ThemeData.shadowColor`, which is now used by `Acrylic`
- **NEW** You can now globally disable the acrylic blur effect by changing `Acrylic.acrylicEnabled`

## [1.9.0] - **BREAKING CHANGES** - Theme Update - [29/04/2021]

The whole theme implementation was reworked on this change.

- **BREAKING** Renamed `Theme` to `FluentTheme`
- **BREAKING** All the properties in `FluentTheme` now can't be null
- **BREAKING** Renamed all the `Style` occurrences to `ThemeData`
- **BREAKING** `ThemeData.accentColor` is now an `AccentColor`
- **FIX** When providing a custom style to a tooltip, it's now correctly applied to `ThemeData.tooltipStyle`
- **FIX** `debugCheckHasFluentTheme` has now a better error message
- **FIX** `FluentApp` now doesn't throw an error if no `theme` is provided
- **FIX** Reworked `Scrollbar` to improve fidelity.
- **NEW** Color extension methods: `Color.toAccentColor` and `Color.basedOnLuminance`
- **NEW** `Button.builder`

## [1.8.1] - [16/04/2021]

- **NEW** In `TabView`, it's now possible use the following shortcuts if `TabView.shortcutsEnabled` is `true` (Follows [this](https://docs.microsoft.com/en-us/windows/uwp/design/controls-and-patterns/tab-view#closing-a-tab)):
  1. `Ctrl + F4` or `Ctrl + W` to close the current tab
  2. `Ctrl + T` to create a new tab
  3. `1-8` to navigate to a tab with the pressed number
  4. `9` to navigate to the last tab and navigate to the last tab
- **NEW** `IconButton.autofocus`, `ToggleButton.autofocus`
- **BREAKING** Renamed all the `semanticsLabel` to `semanticLabel`

## [1.8.0] - Color Update - [14/04/2021]

- **NEW** Web version hosted at https://bdlukaa.github.io/fluent_ui
- **NEW** Colors showcase page in example app
- **NEW** Info Colors:
  - `Colors.warningPrimaryColor`
  - `Colors.warningSecondaryColor`
  - `Colors.errorPrimaryColor`
  - `Colors.errorSecondaryColor`
  - `Colors.successPrimaryColor`
  - `Colors.successSecondaryColor`
- **FIX** Reworked all the accent colors (`Colors.accentColors`) with `darkest`, `dark`, `normal`, `light` and `lighter`
- **BREAKING** `Colors.blue` is now an `AccentColor`

## [1.7.6] - [13/04/2021]

- **NEW** `Checkbox.autofocus`
- **BREAKING** `Button` refactor:
  - Removed `Button.icon` and `Button.trailingIcon`
  - Renamed `Button.text` to `Button.child`
- You can now disable the acrylic backdrop effect by setting `enabled` to false
- **NEW** `NavigationPanelBody.animationCurve` and `NavigationPanelBody.animationDuration`

## [1.7.5] - [13/04/2021]

- **NEW** `Scrollbar` and `ScrollbarStyle`
- Reworked `FluentApp` to not depend of material anymore.

## [1.7.4] - [10/04/2021]

- **FIX** Updated `Icon` widget to use Flutter's default icon widget
- **NEW** Documentation

## [1.7.3] - [07/04/2021]

- **FIX** Improved `ListTile` sizing ([#Spacing](https://docs.microsoft.com/en-us/windows/uwp/design/style/spacing))
- **NEW** `FocusStyle` and support for glow focus
- **NEW** `RatingBar.starSpacing`

## [1.7.2] - [06/04/2021]

- **FIX** Animation when using `NavigationPanelBody` now works as expected
- **NEW** `CheckboxListTile`, `SwitchListTile` and `RadioListTile`
- **FIX** It's now not possible to focus a disabled `TextBox`

## [1.7.1] - [06/04/2021]

- **FIX** The mouse cursor in a disabled input is now `basic` instead of `forbidden`
- **FIX** `NavigationPanelBody` now doesn't use a `IndexedStack` under the hood because it was interfering in the focus scope
- **FIX** The color of the focus now is the `Style.inactiveColor`
- **FIX** `RadioButton`'s cursor was not being applied correctly
- **NEW** `Button.toggle`
- **FIX** The state provided by `HoverButton` was being `focused` when it shouldn't be
- **FIX** TimePicker showing wrong minute count. It should start from 00 and end in 59
- **NEW** `TimePicker.minuteIncrement`

## [1.7.0] - Focus Update - [05/04/2021]

- **FIXED** Fixed the possibility to give a elevation lower than 0 in `Acrylic`
- **NEW** It's now possible to change the rating of `RatingBar` using the keyboard arrows
- **NEW** Now it's possible to navigate using the keyboard with all focusable widgets

## [1.6.0] - BREAKING CHANGES - [03/04/2021]

- Added the missing `Diagnostics`
- Updated all the screenshots
- **BREAKING CHANGE** Uses the material icon library now

  **DEVELOPER NOTE** This was a hard choice, but the material icon library is a robust, bigger library. It contains all the icons the previous library has, and a few many more.

## [1.5.0] - [02/04/2021]

- Added `Diagnostics` to many widgets
- **NEW** `AutoSuggestBox` (Follows [this](https://docs.microsoft.com/en-us/windows/uwp/design/controls-and-patterns/auto-suggest-box))
- **NEW** `Flyout` and `FlyoutContent` (Folllows [this](https://docs.microsoft.com/en-us/windows/uwp/design/controls-and-patterns/dialogs-and-flyouts/flyouts))
- **FIXED** Popup was being shown off-screen.

  **DEVELOPER NOTE** The solution for this was to make it act like a tooltip: only show the popup above or under the `child`. This was a hard choice, but the only viable option that would work on small screens/devices. This also made `Flyout` easier to implement. This should be changed when multi-window support is available.

- **FIXED** `DatePicker` incorrectly changing hour
- **NEW** `Colors.accentColors`
- Documentation about [system_theme](https://pub.dev/packages/system_theme)
- **BREAKING** Removed `Pivot` because it's deprecated

## [1.4.1] - Pickers Update - [30/03/2021]

- **NEW** `Style.fasterAnimationDuration`
- **FIX** `ComboBox` press effect
- **NEW** `TimePicker` (Follows [this](https://docs.microsoft.com/en-us/windows/uwp/design/controls-and-patterns/time-picker))
- **NEW** `DatePicker` (Follows [this](https://docs.microsoft.com/en-us/windows/uwp/design/controls-and-patterns/date-picker))

## [1.4.0] - [28/03/2021]

- **NEW** `InfoHeader`
- **NEW** `ComboBox` (Follows [this](https://docs.microsoft.com/en-us/windows/uwp/design/controls-and-patterns/checkbox))
- **NEW** `TappableListTile`
- **BREAKING** Removed `DropdownButton` and `Button.dropdown`

## [1.3.4] - [28/03/2021]

- **NEW** Vertical Slider

## [1.3.3] - [25/03/2021]

- **NEW** Indeterminate `ProgressRing` ([@raitonoberu](https://github.com/raitonoberu))
- **NEW** `ListTile`
- **DIAGNOSTICS** Provide `Diagnostics` support to:
  - `Style`
  - `NavigationPanelStyle`
  - `TooltipStyle`

## [1.3.2] - Accessibility update - [24/03/2021]

This version provides the fix for [#5](https://github.com/bdlukaa/fluent_ui/issues/5)

- `Theme.of` can't be null anymore. Use `Theme.maybeOf` for such
- **NEW** `Style.inactiveBackgroundColor`
- **BREAKING** Replaced `color`, `border`, `borderRadius` from `IconButtonStyle` to `decoration`
- **DIAGNOSTICS** Provide `Diagnostics` support to the following classes:
  - ButtonStyle
  - Checkbox
  - CheckboxStyle
  - IconButtonStyle
  - RadioButtonStyle
  - RatingBar
  - SplitButtonStyle
  - ToggleButton
  - ToggleButtonStyle
  - ToggleSwitch
  - ToggleSwitchStyle
  - Slider
  - SliderStyle
  - Typography
  - Divider
  - DividerStyle
- Provide accessibility support to the following widgets:
  - Button
  - Checkbox
  - IconButton
  - RadioButton
  - RatingBar
  - Slider
  - ToggleButton
  - ToggleSwitch
  - TabView

## [1.3.1] - [23/03/2021]

- **FIX** `IconButtonStyle`'s `iconStyle` now works properly
- Improved `TabView` icon styling
- **NEW** Indeterminate `ProgressBar` ([@raitonoberu](https://github.com/raitonoberu))

## [1.3.0] - [22/03/2021]

- **NEW** Determinate `ProgressBar` and `ProgressRing`
- **NEW** `TabView` ([#TabView](https://docs.microsoft.com/en-us/windows/uwp/design/controls-and-patterns/tab-view))

## [1.2.5] - [21/03/2021]

- **FIX** Fixed `InfoBar`'s overflow

## [1.2.4] - [21/03/2021]

- **BREAKING** `RadioButton`'s `selected` property was renamed to `checked` to match a single pattern between all the other widgets.

## [1.2.3] - [19/03/2021]

- **NEW** | **EXAMPLE APP** `Settings` screen
- Improved theme changing
- **FIX** `FluentApp` doesn't lose its state anymore, possibiliting hot relaod.
- **NEW** `showDialog` rework:
  - `showDialog` now can return data. (Fixes [#2](https://github.com/bdlukaa/fluent_ui/issues/2))
  - `showDialog.transitionBuilder`
  - `showDialog.useRootNavigator`
  - `showDialog.routeSettings`
  - It's no longer necessary to have the fluent theme to display dialogs using this function.

## [1.2.2] - [17/03/2021]

- **BREAKING** Removed `_regular` from the name of the icons.
- **NEW** `InfoBar` (Follows [this](https://docs.microsoft.com/en-us/windows/uwp/design/controls-and-patterns/infobar))

## [1.2.1] - [16/03/2021]

- **NEW** `Divider`

## [1.2.0] - Timing and easing - Page transitioning - [15/03/2021]

- **FIDELITY** Improved `ToggleButton` fidelity
- **NEW** `NavigationPanelBody`
- **NEW** Page transitions
  - `EntrancePageTransition` ([#PageRefresh](https://docs.microsoft.com/en-us/windows/uwp/design/motion/page-transitions#page-refresh))
  - `DrillInPageTransition` ([#Drill](https://docs.microsoft.com/en-us/windows/uwp/design/motion/page-transitions#drill))
  - `HorizontalSlidePageTransition` ([#HorizontalSlide](https://docs.microsoft.com/en-us/windows/uwp/design/motion/page-transitions#horizontal-slide))
  - `SuppressPageTransition` ([#Supress](https://docs.microsoft.com/en-us/windows/uwp/design/motion/page-transitions#suppress))
- Add timing and easing to style. (Follows [this](https://docs.microsoft.com/en-us/windows/uwp/design/motion/timing-and-easing))
  - **NEW** `Style.fastAnimationDuration` (Defaults to 150ms)
  - **NEW** `Style.mediumAnimationDuration` (Defaults to 300ms)
  - **NEW** `Style.slowAnimationDuration` (Defaults to 500ms)
  - Default `animationCurve` is now `Curves.easeInOut` (standard) instead of `Curves.linear`
  - **BREAKING** Removed `Style.animationDuration`
- Refactored Navigation Panel

## [1.1.0] - Fidelity update - [14/03/2021]

- **BREAKING** Removed `Card` widget. Use `Acrylic` instead
- **NEW** `Acrylic` widget ([#Acrylic](https://docs.microsoft.com/en-us/windows/uwp/design/style/acrylic))
- **NEW** **NAVIGATION PANEL** `bottom` property
- **FIDELITY** Improved the corder radius of some widgets (Follows [this](https://docs.microsoft.com/en-us/windows/uwp/design/style/rounded-corner#page-or-app-wide-cornerradius-changes))
- **FIX** **FIDELITY** Dark theme hovering color
- Improved documentation

## [1.0.2] - Typography update - [11/03/2021]

- **NEW** Typography
  - Migrated all the widgets to use typography
- **NEW** Tooltip
- **NEW** Dark theme
- **FIX** Disabled button press effect if disabled
- **FIX** Grey color resulting in green color

## [1.0.1+1] - [09/03/2021]

- **NEW** Screenshots

## [1.0.1] - [07/03/2021]

- **FIX** `NavigationPanel` navigation index
- **FIX** `Slider`'s inactive color
- **FIDELITY** Scale animation of button press
- **FIDELITY** Improved `Slider` label fidelity
- **NEW** Split Button

## [1.0.0] - [05/03/2021]

- **NEW** Null-safety
- **NEW** New Icons Library
- **NEW** `NavigationPanelSectionHeader` and `NavigationPanelTileSeparator`
- **BREAKING** Removed `Snackbar`

## [0.0.9] - [03/03/2021]

- Export the icons library
- **NEW** `TextBox`

## [0.0.8] - [01/03/2021]

- **NEW** `ContentDialog` 🎉
- **NEW** `RatingControl` 🎉
- **NEW** `NavigationPanel` 🎉
- Improved `Button` fidelity

## [0.0.7] - [28/02/2021]

- **NEW** `Slider` 🎉
- Use physical model for elevation instead of box shadows
- Improved TODO

## [0.0.6] - [27/02/2021]

- **FIXED** Button now detect pressing
- **FIXED** `ToggleSwitch` default thumb is now animated
- **FIXED** Improved `ToggleSwitch` fidelity
  **FIXED** Darker color for button press.
- **NEW** **THEMING**
  - `Style.activeColor`
  - `Style.inactiveColor`
  - `Style.disabledColor`
  - `Style.animationDuration`
  - `Style.animationCurve`

## [0.0.5] - [27/02/2021]

- `ToggleSwitch` is now stable 🎉
- **NEW** `DefaultToggleSwitchThumb`
- **NEW** `ToggleButton`
- New toast lib: [fl_toast](https://pub.dev/packages/fl_toast)
- Screenshot on the readme. (Fixes [#1](https://github.com/bdlukaa/fluent_ui/issues/1))

## [0.0.4] - [22/02/2021]

- New fluent icons library: [fluentui_icons](https://pub.dev/packages/fluentui_icons)
- Re-made checkbox with more fidelity
- Refactored the following widgets to follow the theme accent color:
  - `Checkbox`
  - `ToggleSwitch`
  - `RadioButton`
- Added accent colors to widget. Use [this](https://docs.microsoft.com/en-us/windows/uwp/design/style/images/color/windows-controls.svg) as a base

## [0.0.3] - Theming update - [21/02/2021]

- **HIGHLIGHT** A whole new [documentation](https://github.com/bdlukaa/fluent_ui/wiki)
- Scaffold now works as expected.
- Improved theming checking
- **NEW**
  - `null` (thirdstate) design on `Checkbox`. (Follows [this](https://docs.microsoft.com/en-us/windows/uwp/design/controls-and-patterns/checkbox))
  - Now you can use the `Decoration` to style the inputs
- **BREAKING**:
  - Removed `Button.action`
  - Removed `Button.compound`
  - Removed `Button.primary`
  - Removed `Button.contextual`
  - Removed `AppBar`
  - Now the default theme uses accent color instead of a predefined color (Follows [this](https://docs.microsoft.com/en-us/windows/uwp/design/style/color#accent-color))
- **FIXED**:
  - `ToggleSwitch` can NOT receive null values

## [0.0.2] - [18/02/2021]

- The whole library was rewritten following [this](https://docs.microsoft.com/en-us/windows/uwp/design/)
- Tooltip's background color is now opaque (Follows [this](https://docs.microsoft.com/en-us/windows/uwp/design/controls-and-patterns/tooltips))
- Dropdown button now works as expected
- **FIXED**:
  - Snackbar now is dismissed even if pressing or hovering
  - Margin is no longer used as part of the clickable button
- **BREAKING**:
  - Renamed `Toggle` to `ToggleSwitch` (Follows [this](https://docs.microsoft.com/en-us/windows/uwp/design/controls-and-patterns/toggles))
  - Removed `BottomNavigationBar`. It's recommended to use top navigation (pivots)
  - Removed `IconButton.menu`
- **NEW**:
  - NavigationPanel (Follows [this](https://docs.microsoft.com/en-us/windows/uwp/design/layout/page-layout#left-nav))
  - Windows project on example
  - RadioButton (Follows [this](https://docs.microsoft.com/en-us/windows/uwp/design/controls-and-patterns/radio-button))

## [0.0.1]

- Initial release<|MERGE_RESOLUTION|>--- conflicted
+++ resolved
@@ -2,11 +2,8 @@
 
 ## [3.4.2] - [DD/MM/YYYY]
 
-<<<<<<< HEAD
 - `NavigationPane` width can now be customizable ([#99](https://github.com/bdlukaa/fluent_ui/issues/99)) 
-=======
 - Implement `PaneItemAction` for `NavigationPane` ([#104](https://github.com/bdlukaa/fluent_ui/issues/104))
->>>>>>> ccad6bd1
 
 ## [3.4.1] - [08/11/2021]
 
