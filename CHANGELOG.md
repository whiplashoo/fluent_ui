Date format: DD/MM/YYYY

## [3.5.3] - [DD/MM/YYYY]

<<<<<<< HEAD
- Implement `TreeView`
=======
- Fix scroll buttons when there are too many tabs in `TabView` ([#92](https://github.com/bdlukaa/fluent_ui/issues/92))
- Fix button style on tab in `TabView` ([#90](https://github.com/bdlukaa/fluent_ui/issues/90))
>>>>>>> b48d07f8
- Fix `Slider` and `RatingBar` ([#116](https://github.com/bdlukaa/fluent_ui/issues/116))
- Added *Close on middle click* on tabs in `TabView` ([#91](https://github.com/bdlukaa/fluent_ui/issues/91))

## [3.5.2] - [17/12/2021]

- **BREAKING** Removed `ThemeData.inputMouseCursor`
- **BREAKING** Removed `cursor` from `DatePicker`, `TimePicker`, `ButtonStyle`, `CheckboxThemeData`, `RadioButtonThemeData`, `SliderThemeData`, `ToggleSwitchThemeData`, `NavigationPaneThemeData`
- Scrollbar is not longer shown if `PaneDisplayMode` is `top`
- If open the compact pane, it's not always a overlay
- Added `triggerMode` and `enableFeedback` to `Tooltip`.
- Added `Tooltip.dismissAllToolTips`

## [3.5.1] - [15/12/2021]

- Update inputs colors
- `Expander` now properly disposes its resources
- Add the `borderRadius` and `shape` attributes to the `Mica` widget
- Implement `DropDownButton` ([#85](https://github.com/bdlukaa/fluent_ui/issues/85))

## [3.5.0] - Flutter 2.8 - [09/12/2021]

- **BREAKING** Minimal Flutter version is now 2.8
- `NavigationAppBar.backgroundColor` is now applied correctly. ([#100](https://github.com/bdlukaa/fluent_ui/issues/100))
- ComboBox's Popup Acrylic can now be disabled if wrapped in a `DisableAcrylic` ([#105](https://github.com/bdlukaa/fluent_ui/issues/105))
- `NavigationPane` width can now be customizable ([#99](https://github.com/bdlukaa/fluent_ui/issues/99)) 
- Implement `PaneItemAction` for `NavigationPane` ([#104](https://github.com/bdlukaa/fluent_ui/issues/104))

## [3.4.1] - [08/11/2021]

- `ContentDialog` constraints can now be customizable ([#86](https://github.com/bdlukaa/fluent_ui/issues/86))
- Add possibility to disable acrylic by wrapping it in a `DisableAcrylic` ([#89](https://github.com/bdlukaa/fluent_ui/issues/89))
- Fix `onReaorder null exception` ([#88](https://github.com/bdlukaa/fluent_ui/issues/88))
- Implement `InfoBadge`
- Implement `Expander` ([#85](https://github.com/bdlukaa/fluent_ui/issues/85))
- Default `inputMouseCursor` is now `MouseCursor.defer`
- `NavigationView.contentShape` is now rendered at the foreground

## [3.4.0] - Flexibility - [22/10/2021]

- `ProgressRing` now spins on the correct direction ([#83](https://github.com/bdlukaa/fluent_ui/issues/83))
- Added the `backwards` property to `ProgressRing`
- `FluentApp.builder` now works as expected ([#84](https://github.com/bdlukaa/fluent_ui/issues/84))
- Implemented `NavigationPane.customPane`, which now gives you the ability to create custom panes for `NavigationView`
- **BREAKING** `sizes`, `offsets` and `index` parameters from `NavigationIndicatorBuilder` were replaced by `pane`

## [3.3.0] - [12/10/2021]

- Back button now isn't forced when using top navigation mode ([#74](https://github.com/bdlukaa/fluent_ui/issues/74))
- `PilButtonBar` now accept 2 items ([#66](https://github.com/bdlukaa/fluent_ui/issues/66))
- Added builder variant to `NavigationBody`. 
- Fixed content bug when `AppBar` was not supplied too `NavigationView`

## [3.2.0] - Flutter 2.5.0 - [15/09/2021]

- Added missing parameters in `_FluentTextSelectionControls` methods ([#67](https://github.com/bdlukaa/fluent_ui/issues/67))
- Min Flutter version is now 2.5.0
- **EXAMPLE APP** Updated the url strategy on web.
- **EXAMPLE APP** Upgraded dependencies
- Format code according to flutter_lints

## [3.1.0] - Texts and Fixes - [25/08/2021]

- Updated Typography:
  - **BREAKING** Renamed `header` -> `display`
  - **BREAKING** Renamed `subHeader` -> `titleLarge`
  - **BREAKING** Renamed `base` -> `bodyStrong`
  - Added `bodyLarge`
  - Updated font size and weight for most of the text styles
- Update `SplitButton` design
- Update `IconButton` design
- Fixed `ToggleSwitch` not showing expanded thumb mode when dragging
- **BREAKING** Remove `CheckboxListTile`, `RadioListTile` and `SwitchListTile`. Use the respective widget with the `content` property

## [3.0.0] - Windows 11 - [24/08/2021]

- Update `ToggleButton` design.
- Update `Button` design.
- Update `RadioButton` design.
- Update `ContentDialog` design.
- Update `NavigationView` design:
  - **BREAKING:** Acryic is not used anymore. Consequently, `useAcrylic` method was removed.
- Implemented `Mica`, used by the new `NavigationView`
- Added support for horizontal tooltips. Set `Tooltip.displayHorizontally` to true to enable it.
- Updated Acrylic to support the web
- Update `Checkbox` design
- Update `ToggleSwitch` design
- Update `Scrollbar` design
- Update `Slider` design
- Update `InfoBar` design
- Update pickers design (`Combobox`, `DatePicker` and `TimePicker`)

## [2.2.1] - [26/06/2021]

- Implement Fluent Selection Controls for `TextBox` ([#49](https://github.com/bdlukaa/fluent_ui/pull/49))
- `Tooltip` is now displayed when focused ([#45](https://github.com/bdlukaa/fluent_ui/issues/45))
- AppBar is now displayed when minimal pane is open.
- AppBar's animation now follows the pane animation

## [2.2.0] - BREAKING CHANGES - [25/06/2021]

- **BREAKING:** Material `Icons` are not used anymore. Use `FluentIcons` instead.
- **BREAKING:** Reworked the `Acrylic` widget implementation ([#47](https://github.com/bdlukaa/fluent_ui/pull/47))
- **BREAKING:** Removed the `useAcrylic` property from `NavigationView`. Acrylic is now used by default.
- `PaneDisplayMode.compact` has now a width of 40, not 50.
- Removed `SizeTransition` from `TabView`.

## [2.1.1] - [03/06/2021]

- Option to set a default font family on the theme data (`ThemeData.fontFamily`)
- `indicatorBuilder` is correctly applied to the automatic display mode in `NavigationView`
- An overlay is open when the toggle button is pressed on the compact display mode ([#43](https://github.com/bdlukaa/fluent_ui/issues/43))

## [2.1.0] - Mobile Update - [01/06/2021]

- Implemented `BottomNavigation`
- Implemented `BottomSheet`
- Implemented `Chip`
- Implemented `Snackbar`
- Implemented `PillButtonBar`
- New buttons variations:
  - `FillButton`
  - `OutlinedButton`
  - `TextButton`

---

- `PaneItem`s' `build` method is now overridable. You can know customize how the items in `NavigationView` should look like by overriding the method.
- Fixed bug that navigation indicator was not showing on the first frame
- Fixed minimal tooltip not updating when closed the overlay
- **EXAMPLE APP:** Navigation indicator is now configurable on the `Settings` page

## [2.0.3] - [28/05/2021]

- Correctly apply items positions to pane indicators, regardless of external factors, such as navigation view app bar ([#41](https://github.com/bdlukaa/fluent_ui/issues/41))
- Improved `NavigationIndicator`s performance

## [2.0.2] - [23/05/2021]

- **BREAKING CHANGES:** Reworked the theme api ([#39](https://github.com/bdlukaa/fluent_ui/pull/39)):

  - Removed the theme extension (`context.theme`). Use `FluentTheme.of(context)` instead
  - `ButtonState` is now a class that can receive a value. It now allows lerping between values, making `AnimatedFluentTheme` possible.

    Here's an example of how to migrate your code:

    _Before_: `cursor: (_) => SystemMouseCursors.click,`\
    _Now_: `cursor: ButtonState.all(SystemMouseCursors.click),`

  - All theme datas and `AccentColor` have now a lerp method, in order to make `AnimatedFluentTheme` possible.
  - Implemented `AnimatedFluentTheme`, in order to replace `AnimateContainer`s all around the library
  - Dedicated theme for each theme data ([#37](https://github.com/bdlukaa/fluent_ui/issues/37)):
    - IconTheme
    - ButtonTheme
    - RadioButtonTheme
    - CheckboxTheme
    - FocusTheme
    - SplitButtonTheme
    - ToggleButtonTheme
    - ToggleSwitchTheme
    - NavigationPaneTheme
    - InfoBarTheme
    - TooltipTheme
    - DividerTheme
    - ScrollbarTheme
  - `DividerThemeData` now has `verticalMargin` and `horizontalMargin` instead of an axis callback.
  - Updated button colors.
  - Removed `animationDuration` and `animationCurve` from theme datas (except from `NavigationPaneThemeData`).
  - Renamed `copyWith` to `merge` on theme datas (except from `ThemeData`)
  - Fixed typo `standart` -> `standard`
  - Implement `AnimatedAcrylic`

## [2.0.1] - [21/05/2021]

- Minimal flutter version is now 2.2
- Implement `FluentScrollBehavior`, that automatically adds a scrollbar into listviews ([#35](https://github.com/bdlukaa/fluent_ui/pull/35))
- Reworked the inputs api ([#38](https://github.com/bdlukaa/fluent_ui/pull/38)):
  - A input can have multiple states. Now, if the widget is focused and pressed at the same time, it doesn't lose its focused border.
  - Now, the focus is not requested twice when the button is pressed, only once. This fixes a bug introduced in a previous version that combo boxes items we're not being focused.
  - Semantics (acessibility) is now applied on all inputs

## [2.0.0] - [20/05/2021]

- New way to disable the acrylic blur effect. Just wrap the acrylic widget in a `NoAcrylicBlurEffect` to have it disabled.
- Reworked the Navigation Panel from scratch ([#31](https://github.com/bdlukaa/fluent_ui/pull/31)):
  - The legacy `NavigationPanel` and `Scaffold` were removed. Use `NavigationView` and `ScaffoldPage` instead
  - Implemented open, compact, top and minimal display modes.
  - Custom Selected Indicators
- Implemented fluent localizations ([#30](https://github.com/bdlukaa/fluent_ui/issues/30))

## [1.10.1] - [05/05/2021]

- **FIX** Reworked the combo box widget to improve fidelity. ([#25](https://github.com/bdlukaa/fluent_ui/pull/25))
- **FIX** Improved `HoverButton` focus management.
- **FIX** Reworked the tooltip widget. Now, if any mouse is connected, the tooltip is displaying according to the pointer position, not to the child's. ([#26](https://github.com/bdlukaa/fluent_ui/pull/26))
- **FIX** TabView is now scrollable if the size of the tabs overflow the width

## [1.10.0] - **BREAKING CHANGES** - [03/05/2021]

- **BREAKING** `InfoHeader` was renamed to `InfoLabel`. You can now set if the label will be rendered above the child or on the side of it.
- **FIX** Fixed `RadioButton` inner color overlaping the border.
- **NEW** `ThemeData.inputMouseCursor`
- **FIDELITY** Switch thumb is now draggable. (Fixes [#22](https://github.com/bdlukaa/fluent_ui/issues/22))
- **EXAMPLE** Reworked the example app inputs page

## [1.9.4] - [02/05/2021]

- **FIX** `CheckboxListTile`, `SwitchListTile` and `RadioListTile` now doesn't focus its leading widget.
- **FIX** `TabView` is now not scrollable
- **FIX** Fixed `Acrylic` blur effect being disabled by default.
- **FIDELITY** Improved `ContentDialog` transition fidelity
- **FIX** Fixed `FocusBorder` for some widgets. It was affecting layout when it shouldn't
- **FIX** `RatingBar` and `Slider` weren't working due to `FocusBorder`
- **NEW** | **FIDELITY** New `Slider` thumb

## [1.9.3] - [01/05/2021]

- **NEW** `FocusBorder.renderOutside`. With this property, you can control if the FocusBorder will be rendered over the widget or outside of it.
- **FIX** Fixed `RadioButton`s border when focused
- **FIX** `Color.resolve` now doesn't throw a stack overflow error.
- **BREAKING** Removed `Color.resolveFromBrightness`. This is only available on `AccentColor`
- **EXAMPLE APP** Hability to change the app accent color
- **NEW** `darkest` and `lightest` colors variants in `AccentColor`
- **FIX** Fixed `InfoBar`'s error icon. It now uses `Icons.cancel_outlined` instead of `Icons.close`
- **NEW** `NavigationPanel` now has a `Scrollbar` and the `bottom` property is now properly styled if selected

## [1.9.2] - [30/04/2021]

- **FIX** `TabView` tabs can now be reordered (Fixes [#10](https://github.com/bdlukaa/fluent_ui/issues/10))
- **FIDELITY** If a new `Tab` is added, its now animated
- **FIX** `FocusBorder` now doesn't change the size of the widgets
- **BREAKING** `buttonCursor`, `uncheckedInputColor` and `checkedInputColor` are now moved to `ButtonThemeData` as static functions.

## [1.9.1] - [29/04/2021]

- **FIX** Fixed diagnostic tree. (Fixes [#17](https://github.com/bdlukaa/fluent_ui/issues/17))
- **FIX** | **FIDELITY** `TappableListTile` now changes its color when focused instead of having a border
- **FIDELITY** Improved `Acrylic`'s blur effect fidelity
- **FIX** `Acrylic`'s elevation was being applying margin
- **NEW** `ThemeData.shadowColor`, which is now used by `Acrylic`
- **NEW** You can now globally disable the acrylic blur effect by changing `Acrylic.acrylicEnabled`

## [1.9.0] - **BREAKING CHANGES** - Theme Update - [29/04/2021]

The whole theme implementation was reworked on this change.

- **BREAKING** Renamed `Theme` to `FluentTheme`
- **BREAKING** All the properties in `FluentTheme` now can't be null
- **BREAKING** Renamed all the `Style` occurrences to `ThemeData`
- **BREAKING** `ThemeData.accentColor` is now an `AccentColor`
- **FIX** When providing a custom style to a tooltip, it's now correctly applied to `ThemeData.tooltipStyle`
- **FIX** `debugCheckHasFluentTheme` has now a better error message
- **FIX** `FluentApp` now doesn't throw an error if no `theme` is provided
- **FIX** Reworked `Scrollbar` to improve fidelity.
- **NEW** Color extension methods: `Color.toAccentColor` and `Color.basedOnLuminance`
- **NEW** `Button.builder`

## [1.8.1] - [16/04/2021]

- **NEW** In `TabView`, it's now possible use the following shortcuts if `TabView.shortcutsEnabled` is `true` (Follows [this](https://docs.microsoft.com/en-us/windows/uwp/design/controls-and-patterns/tab-view#closing-a-tab)):
  1. `Ctrl + F4` or `Ctrl + W` to close the current tab
  2. `Ctrl + T` to create a new tab
  3. `1-8` to navigate to a tab with the pressed number
  4. `9` to navigate to the last tab and navigate to the last tab
- **NEW** `IconButton.autofocus`, `ToggleButton.autofocus`
- **BREAKING** Renamed all the `semanticsLabel` to `semanticLabel`

## [1.8.0] - Color Update - [14/04/2021]

- **NEW** Web version hosted at https://bdlukaa.github.io/fluent_ui
- **NEW** Colors showcase page in example app
- **NEW** Info Colors:
  - `Colors.warningPrimaryColor`
  - `Colors.warningSecondaryColor`
  - `Colors.errorPrimaryColor`
  - `Colors.errorSecondaryColor`
  - `Colors.successPrimaryColor`
  - `Colors.successSecondaryColor`
- **FIX** Reworked all the accent colors (`Colors.accentColors`) with `darkest`, `dark`, `normal`, `light` and `lighter`
- **BREAKING** `Colors.blue` is now an `AccentColor`

## [1.7.6] - [13/04/2021]

- **NEW** `Checkbox.autofocus`
- **BREAKING** `Button` refactor:
  - Removed `Button.icon` and `Button.trailingIcon`
  - Renamed `Button.text` to `Button.child`
- You can now disable the acrylic backdrop effect by setting `enabled` to false
- **NEW** `NavigationPanelBody.animationCurve` and `NavigationPanelBody.animationDuration`

## [1.7.5] - [13/04/2021]

- **NEW** `Scrollbar` and `ScrollbarStyle`
- Reworked `FluentApp` to not depend of material anymore.

## [1.7.4] - [10/04/2021]

- **FIX** Updated `Icon` widget to use Flutter's default icon widget
- **NEW** Documentation

## [1.7.3] - [07/04/2021]

- **FIX** Improved `ListTile` sizing ([#Spacing](https://docs.microsoft.com/en-us/windows/uwp/design/style/spacing))
- **NEW** `FocusStyle` and support for glow focus
- **NEW** `RatingBar.starSpacing`

## [1.7.2] - [06/04/2021]

- **FIX** Animation when using `NavigationPanelBody` now works as expected
- **NEW** `CheckboxListTile`, `SwitchListTile` and `RadioListTile`
- **FIX** It's now not possible to focus a disabled `TextBox`

## [1.7.1] - [06/04/2021]

- **FIX** The mouse cursor in a disabled input is now `basic` instead of `forbidden`
- **FIX** `NavigationPanelBody` now doesn't use a `IndexedStack` under the hood because it was interfering in the focus scope
- **FIX** The color of the focus now is the `Style.inactiveColor`
- **FIX** `RadioButton`'s cursor was not being applied correctly
- **NEW** `Button.toggle`
- **FIX** The state provided by `HoverButton` was being `focused` when it shouldn't be
- **FIX** TimePicker showing wrong minute count. It should start from 00 and end in 59
- **NEW** `TimePicker.minuteIncrement`

## [1.7.0] - Focus Update - [05/04/2021]

- **FIXED** Fixed the possibility to give a elevation lower than 0 in `Acrylic`
- **NEW** It's now possible to change the rating of `RatingBar` using the keyboard arrows
- **NEW** Now it's possible to navigate using the keyboard with all focusable widgets

## [1.6.0] - BREAKING CHANGES - [03/04/2021]

- Added the missing `Diagnostics`
- Updated all the screenshots
- **BREAKING CHANGE** Uses the material icon library now

  **DEVELOPER NOTE** This was a hard choice, but the material icon library is a robust, bigger library. It contains all the icons the previous library has, and a few many more.

## [1.5.0] - [02/04/2021]

- Added `Diagnostics` to many widgets
- **NEW** `AutoSuggestBox` (Follows [this](https://docs.microsoft.com/en-us/windows/uwp/design/controls-and-patterns/auto-suggest-box))
- **NEW** `Flyout` and `FlyoutContent` (Folllows [this](https://docs.microsoft.com/en-us/windows/uwp/design/controls-and-patterns/dialogs-and-flyouts/flyouts))
- **FIXED** Popup was being shown off-screen.

  **DEVELOPER NOTE** The solution for this was to make it act like a tooltip: only show the popup above or under the `child`. This was a hard choice, but the only viable option that would work on small screens/devices. This also made `Flyout` easier to implement. This should be changed when multi-window support is available.

- **FIXED** `DatePicker` incorrectly changing hour
- **NEW** `Colors.accentColors`
- Documentation about [system_theme](https://pub.dev/packages/system_theme)
- **BREAKING** Removed `Pivot` because it's deprecated

## [1.4.1] - Pickers Update - [30/03/2021]

- **NEW** `Style.fasterAnimationDuration`
- **FIX** `ComboBox` press effect
- **NEW** `TimePicker` (Follows [this](https://docs.microsoft.com/en-us/windows/uwp/design/controls-and-patterns/time-picker))
- **NEW** `DatePicker` (Follows [this](https://docs.microsoft.com/en-us/windows/uwp/design/controls-and-patterns/date-picker))

## [1.4.0] - [28/03/2021]

- **NEW** `InfoHeader`
- **NEW** `ComboBox` (Follows [this](https://docs.microsoft.com/en-us/windows/uwp/design/controls-and-patterns/checkbox))
- **NEW** `TappableListTile`
- **BREAKING** Removed `DropdownButton` and `Button.dropdown`

## [1.3.4] - [28/03/2021]

- **NEW** Vertical Slider

## [1.3.3] - [25/03/2021]

- **NEW** Indeterminate `ProgressRing` ([@raitonoberu](https://github.com/raitonoberu))
- **NEW** `ListTile`
- **DIAGNOSTICS** Provide `Diagnostics` support to:
  - `Style`
  - `NavigationPanelStyle`
  - `TooltipStyle`

## [1.3.2] - Accessibility update - [24/03/2021]

This version provides the fix for [#5](https://github.com/bdlukaa/fluent_ui/issues/5)

- `Theme.of` can't be null anymore. Use `Theme.maybeOf` for such
- **NEW** `Style.inactiveBackgroundColor`
- **BREAKING** Replaced `color`, `border`, `borderRadius` from `IconButtonStyle` to `decoration`
- **DIAGNOSTICS** Provide `Diagnostics` support to the following classes:
  - ButtonStyle
  - Checkbox
  - CheckboxStyle
  - IconButtonStyle
  - RadioButtonStyle
  - RatingBar
  - SplitButtonStyle
  - ToggleButton
  - ToggleButtonStyle
  - ToggleSwitch
  - ToggleSwitchStyle
  - Slider
  - SliderStyle
  - Typography
  - Divider
  - DividerStyle
- Provide accessibility support to the following widgets:
  - Button
  - Checkbox
  - IconButton
  - RadioButton
  - RatingBar
  - Slider
  - ToggleButton
  - ToggleSwitch
  - TabView

## [1.3.1] - [23/03/2021]

- **FIX** `IconButtonStyle`'s `iconStyle` now works properly
- Improved `TabView` icon styling
- **NEW** Indeterminate `ProgressBar` ([@raitonoberu](https://github.com/raitonoberu))

## [1.3.0] - [22/03/2021]

- **NEW** Determinate `ProgressBar` and `ProgressRing`
- **NEW** `TabView` ([#TabView](https://docs.microsoft.com/en-us/windows/uwp/design/controls-and-patterns/tab-view))

## [1.2.5] - [21/03/2021]

- **FIX** Fixed `InfoBar`'s overflow

## [1.2.4] - [21/03/2021]

- **BREAKING** `RadioButton`'s `selected` property was renamed to `checked` to match a single pattern between all the other widgets.

## [1.2.3] - [19/03/2021]

- **NEW** | **EXAMPLE APP** `Settings` screen
- Improved theme changing
- **FIX** `FluentApp` doesn't lose its state anymore, possibiliting hot relaod.
- **NEW** `showDialog` rework:
  - `showDialog` now can return data. (Fixes [#2](https://github.com/bdlukaa/fluent_ui/issues/2))
  - `showDialog.transitionBuilder`
  - `showDialog.useRootNavigator`
  - `showDialog.routeSettings`
  - It's no longer necessary to have the fluent theme to display dialogs using this function.

## [1.2.2] - [17/03/2021]

- **BREAKING** Removed `_regular` from the name of the icons.
- **NEW** `InfoBar` (Follows [this](https://docs.microsoft.com/en-us/windows/uwp/design/controls-and-patterns/infobar))

## [1.2.1] - [16/03/2021]

- **NEW** `Divider`

## [1.2.0] - Timing and easing - Page transitioning - [15/03/2021]

- **FIDELITY** Improved `ToggleButton` fidelity
- **NEW** `NavigationPanelBody`
- **NEW** Page transitions
  - `EntrancePageTransition` ([#PageRefresh](https://docs.microsoft.com/en-us/windows/uwp/design/motion/page-transitions#page-refresh))
  - `DrillInPageTransition` ([#Drill](https://docs.microsoft.com/en-us/windows/uwp/design/motion/page-transitions#drill))
  - `HorizontalSlidePageTransition` ([#HorizontalSlide](https://docs.microsoft.com/en-us/windows/uwp/design/motion/page-transitions#horizontal-slide))
  - `SuppressPageTransition` ([#Supress](https://docs.microsoft.com/en-us/windows/uwp/design/motion/page-transitions#suppress))
- Add timing and easing to style. (Follows [this](https://docs.microsoft.com/en-us/windows/uwp/design/motion/timing-and-easing))
  - **NEW** `Style.fastAnimationDuration` (Defaults to 150ms)
  - **NEW** `Style.mediumAnimationDuration` (Defaults to 300ms)
  - **NEW** `Style.slowAnimationDuration` (Defaults to 500ms)
  - Default `animationCurve` is now `Curves.easeInOut` (standard) instead of `Curves.linear`
  - **BREAKING** Removed `Style.animationDuration`
- Refactored Navigation Panel

## [1.1.0] - Fidelity update - [14/03/2021]

- **BREAKING** Removed `Card` widget. Use `Acrylic` instead
- **NEW** `Acrylic` widget ([#Acrylic](https://docs.microsoft.com/en-us/windows/uwp/design/style/acrylic))
- **NEW** **NAVIGATION PANEL** `bottom` property
- **FIDELITY** Improved the corder radius of some widgets (Follows [this](https://docs.microsoft.com/en-us/windows/uwp/design/style/rounded-corner#page-or-app-wide-cornerradius-changes))
- **FIX** **FIDELITY** Dark theme hovering color
- Improved documentation

## [1.0.2] - Typography update - [11/03/2021]

- **NEW** Typography
  - Migrated all the widgets to use typography
- **NEW** Tooltip
- **NEW** Dark theme
- **FIX** Disabled button press effect if disabled
- **FIX** Grey color resulting in green color

## [1.0.1+1] - [09/03/2021]

- **NEW** Screenshots

## [1.0.1] - [07/03/2021]

- **FIX** `NavigationPanel` navigation index
- **FIX** `Slider`'s inactive color
- **FIDELITY** Scale animation of button press
- **FIDELITY** Improved `Slider` label fidelity
- **NEW** Split Button

## [1.0.0] - [05/03/2021]

- **NEW** Null-safety
- **NEW** New Icons Library
- **NEW** `NavigationPanelSectionHeader` and `NavigationPanelTileSeparator`
- **BREAKING** Removed `Snackbar`

## [0.0.9] - [03/03/2021]

- Export the icons library
- **NEW** `TextBox`

## [0.0.8] - [01/03/2021]

- **NEW** `ContentDialog` 🎉
- **NEW** `RatingControl` 🎉
- **NEW** `NavigationPanel` 🎉
- Improved `Button` fidelity

## [0.0.7] - [28/02/2021]

- **NEW** `Slider` 🎉
- Use physical model for elevation instead of box shadows
- Improved TODO

## [0.0.6] - [27/02/2021]

- **FIXED** Button now detect pressing
- **FIXED** `ToggleSwitch` default thumb is now animated
- **FIXED** Improved `ToggleSwitch` fidelity
  **FIXED** Darker color for button press.
- **NEW** **THEMING**
  - `Style.activeColor`
  - `Style.inactiveColor`
  - `Style.disabledColor`
  - `Style.animationDuration`
  - `Style.animationCurve`

## [0.0.5] - [27/02/2021]

- `ToggleSwitch` is now stable 🎉
- **NEW** `DefaultToggleSwitchThumb`
- **NEW** `ToggleButton`
- New toast lib: [fl_toast](https://pub.dev/packages/fl_toast)
- Screenshot on the readme. (Fixes [#1](https://github.com/bdlukaa/fluent_ui/issues/1))

## [0.0.4] - [22/02/2021]

- New fluent icons library: [fluentui_icons](https://pub.dev/packages/fluentui_icons)
- Re-made checkbox with more fidelity
- Refactored the following widgets to follow the theme accent color:
  - `Checkbox`
  - `ToggleSwitch`
  - `RadioButton`
- Added accent colors to widget. Use [this](https://docs.microsoft.com/en-us/windows/uwp/design/style/images/color/windows-controls.svg) as a base

## [0.0.3] - Theming update - [21/02/2021]

- **HIGHLIGHT** A whole new [documentation](https://github.com/bdlukaa/fluent_ui/wiki)
- Scaffold now works as expected.
- Improved theming checking
- **NEW**
  - `null` (thirdstate) design on `Checkbox`. (Follows [this](https://docs.microsoft.com/en-us/windows/uwp/design/controls-and-patterns/checkbox))
  - Now you can use the `Decoration` to style the inputs
- **BREAKING**:
  - Removed `Button.action`
  - Removed `Button.compound`
  - Removed `Button.primary`
  - Removed `Button.contextual`
  - Removed `AppBar`
  - Now the default theme uses accent color instead of a predefined color (Follows [this](https://docs.microsoft.com/en-us/windows/uwp/design/style/color#accent-color))
- **FIXED**:
  - `ToggleSwitch` can NOT receive null values

## [0.0.2] - [18/02/2021]

- The whole library was rewritten following [this](https://docs.microsoft.com/en-us/windows/uwp/design/)
- Tooltip's background color is now opaque (Follows [this](https://docs.microsoft.com/en-us/windows/uwp/design/controls-and-patterns/tooltips))
- Dropdown button now works as expected
- **FIXED**:
  - Snackbar now is dismissed even if pressing or hovering
  - Margin is no longer used as part of the clickable button
- **BREAKING**:
  - Renamed `Toggle` to `ToggleSwitch` (Follows [this](https://docs.microsoft.com/en-us/windows/uwp/design/controls-and-patterns/toggles))
  - Removed `BottomNavigationBar`. It's recommended to use top navigation (pivots)
  - Removed `IconButton.menu`
- **NEW**:
  - NavigationPanel (Follows [this](https://docs.microsoft.com/en-us/windows/uwp/design/layout/page-layout#left-nav))
  - Windows project on example
  - RadioButton (Follows [this](https://docs.microsoft.com/en-us/windows/uwp/design/controls-and-patterns/radio-button))

## [0.0.1]

- Initial release<|MERGE_RESOLUTION|>--- conflicted
+++ resolved
@@ -2,12 +2,9 @@
 
 ## [3.5.3] - [DD/MM/YYYY]
 
-<<<<<<< HEAD
 - Implement `TreeView`
-=======
 - Fix scroll buttons when there are too many tabs in `TabView` ([#92](https://github.com/bdlukaa/fluent_ui/issues/92))
 - Fix button style on tab in `TabView` ([#90](https://github.com/bdlukaa/fluent_ui/issues/90))
->>>>>>> b48d07f8
 - Fix `Slider` and `RatingBar` ([#116](https://github.com/bdlukaa/fluent_ui/issues/116))
 - Added *Close on middle click* on tabs in `TabView` ([#91](https://github.com/bdlukaa/fluent_ui/issues/91))
 
