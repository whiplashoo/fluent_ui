Date format: DD/MM/YYYY

## [unreleased] - Input Update

- `TextBox` updates: ([#179](https://github.com/bdlukaa/fluent_ui/pull/179))
  - Correctly apply the `style` property
  - Correctly apply `decoration` to the background
  - Added `foregroundDecoration` and `highlightColor` property. They can not be specified at the same time
  - **BREAKING** replaced `maxLengthEnforeced` with `maxLengthEnforcement`
- Expose more propertied to `TextFormBox`
- `AutoSuggestBox` updates:
  - Improved fidelity of the suggestions overlay
  - When a suggestion is picked, the overlay is automatically closed and the text box is unfocused
  - Clear button now only shows when the text box is focused
- Add directionality support ([#184](https://github.com/bdlukaa/fluent_ui/pull/184))
<<<<<<< HEAD
- Show app bar even if `NavigationPane` is not provided on `NavigationView` ([#187](https://github.com/bdlukaa/fluent_ui/issues/187))
=======
- Ensure `NavigationAppBar.actions` are rendered on the top of the other widgets ([#177](https://github.com/bdlukaa/fluent_ui/issues/177))
- All Form widgets now have the same height by default
- Only show one scrollbar on `ComboBox` overlay
>>>>>>> 58be5648

## [3.9.0] - Fidelity - [10/02/2022]

- **BREAKING** Renamed `standartCurve` to `standardCurve`
- **BREAKING** Completly rework `DropDownButton`
- **BREAKING** Removed `CheckboxThemeData.thirdStateIcon`

  Currently, there isn't a fluent icon that is close to the native icon. A local widget *`_ThirdStateDash`* is used
- Do not override material `Theme` on `FluentApp` ([#155](https://github.com/bdlukaa/fluent_ui/pull/154))
- Slider thumb now doesn't change inner size if hovered while disabled
- Uniform foreground color on `Checkbox`
- Updated `FilledButton` Style
- `ToggleButton` and `FilledButton` now share the same style
- `ScaffoldPage.scrollable` and `ScaffoldPage.withPadding`
- Ensure we use `Typography.body` as the default text style on `BaseButton` ([#120](https://github.com/bdlukaa/fluent_ui/issues/160))
- Update `ButtonThemeData.uncheckedInputColor`

## [3.8.0] - Flutter Favorite - [03/02/2022]

- Tests ([#142](https://github.com/bdlukaa/fluent_ui/pull/142))
- Added Material Theme to Fluent Theme Builder ([#133](https://github.com/bdlukaa/fluent_ui/issues/133))
- Add more customization options to PaneItem ([#111](https://github.com/bdlukaa/fluent_ui/issues/111), [#144](https://github.com/bdlukaa/fluent_ui/issues/144))
- `NavigationView` updates **BREAKING**:
  - Properly add item key to `PaneItem` in top mode ([#143](https://github.com/bdlukaa/fluent_ui/issues/143))
  - Items bounds and positions are fetched when the item list is scrolled as well to prevent misalignment
  - Added the helper functions `NavigationIndicator.end` and `NavigationIndicator.sticky`
  - Use `Curves.easeIn` for sticky navigation indicator by default
  - Use the correct accent color for navigation indicators by default
  - `EntrancePageTransition` is now the correct page transition used when display mode is top
  - Apply correct press effect for `PaneItem` when display mode is top 
  - **BREAKING** Removed `NavigationPane.defaultNavigationIndicator`
  - **BREAKING** Replaced `offsets` and `sizes` with `pane` in `NavigationPane`

  Before:
  ```dart
  pane: NavigationPane(
    indicatorBuilder: ({
      required BuildContext context,
      /// The navigation pane corresponding to this indicator
      required NavigationPane pane,
      /// Corresponds to the current display mode. If top, Axis.vertical
      /// is passed, otherwise Axis.vertical
      Axis? axis,
      /// Corresponds to the pane itself as a widget. The indicator is
      /// rendered over the whole pane.
      required Widget child,
    }) {
      if (pane.selected == null) return child;
      assert(debugCheckHasFluentTheme(context));
      final theme = NavigationPaneThemeData.of(context);

      axis??= Axis.horizontal;

      return EndNavigationIndicator(
        index: pane.selected,
        offsets: () => pane.effectiveItems.getPaneItemsOffsets  (pane.paneKey),
        sizes: pane.effectiveItems.getPaneItemsSizes,
        child: child,
        color: theme.highlightColor,
        curve: theme.animationCurve ?? Curves.linear,
        axis: axis,
      );
    },
  ),
  ```

  Now:
  ```dart
  pane: NavigationPane(
    indicatorBuilder: ({
      required BuildContext context,
      /// The navigation pane corresponding to this indicator
      required NavigationPane pane,
      /// Corresponds to the current display mode. If top, Axis.vertical
      /// is passed, otherwise Axis.vertical
      required Axis axis,
      /// Corresponds to the pane itself as a widget. The indicator is
      /// rendered over the whole pane.
      required Widget child,
    }) {
      if (pane.selected == null) return child;
      assert(debugCheckHasFluentTheme(context));
      final theme = NavigationPaneThemeData.of(context);

      return EndNavigationIndicator(
        index: pane.selected,
        pane: pane,
        child: child,
        color: theme.highlightColor,
        curve: theme.animationCurve ?? Curves.linear,
        axis: axis,
      );
    },
  ),
  ```

## [3.7.0] - Breaking changes - [21/01/2022]

- AutoSuggestBox: ([#130](https://github.com/bdlukaa/fluent_ui/pull/130))
  - It gets opened automatically when it gets focus
  - When an item is tapped, the cursor is positioned correctly at the end of the text
  - **BREAKING** Now it's not possible to assign a type to `AutoSuggestBox`:
    Before:
    ```dart
    AutoSuggestBox<String>(...),
    ```
    Now:
    ```dart
    AutoSuggestBox(...),
    ```
- Added TextFormBox witch integrates with the Form widget. It has the ability to be validated and to show an error message.
- New FluentIcons gallery showcase in example project ([#123](https://github.com/bdlukaa/fluent_ui/issues/123))
- Updated FluentIcons as per 30/12/2021
- **BREAKING** Renamed `FluentIcons.close` to `FluentIcons.chrome_close`
- Fixed rounded corners on the ComboBox widget
- Fixed missing padding before close button on `TabView` ([#122](https://github.com/bdlukaa/fluent_ui/issues/122))
- Readded tab minimal size for `equal` and `sizeToContent` tab width behaviours ([#122](https://github.com/bdlukaa/fluent_ui/issues/122))
- `TabView`'s close button now uses `SmallIconButton`
- If a tab is partially off the view, it's scrolled until it's visible
- Fix `IconButton`'s icon size
- Update `OutlinedButton`, `FilledButton` and `TextButton` styles
- Implement lazy tree view ([#139](https://github.com/bdlukaa/fluent_ui/pull/139))

## [3.6.0] - TabView Update - [25/12/2021]

- Implement `TreeView` ([#120](https://github.com/bdlukaa/fluent_ui/pull/120))
- Fix `Tooltip.useMousePosition`
- Fix `Slider` and `RatingBar` ([#116](https://github.com/bdlukaa/fluent_ui/issues/116))
- Fix scroll buttons when there are too many tabs in `TabView` ([#92](https://github.com/bdlukaa/fluent_ui/issues/92))
- Fix button style on tab in `TabView` ([#90](https://github.com/bdlukaa/fluent_ui/issues/90))
- Added *Close on middle click* on tabs in `TabView` ([#91](https://github.com/bdlukaa/fluent_ui/issues/91))
- Added `newTabLabel`, `closeTabLabel`, `scrollTabBackward`, `scrollTabForward` to `FluentLocalizations`
- Fix `TabView`'s text when it's too long. Now it's clipped when overflow and line doesn't break
- Added `TabView.closeButtonVisibility`. Defaults to `CloseButtonVisibilityMode.always`
- Updated selected tab paint
- Added `TabView.tabWidthBehavior`. Defaults to `TabWidthBehavior.equal`
- Added `TabView.header` and `TabView.footer`
- `Slider`'s mouse cursor is now [MouseCursor.defer]
- Added `SmallIconButton`, which makes an [IconButton] small if wrapped. It's used by `TextBox`
- Added `ButtonStyle.iconSize`
- **BREAKING** `AutoSuggestBox` updates:
  - Added `FluentLocalizations.noResultsFoundLabel`. "No results found" is the default text
  - Removed `itemBuilder`, `sorter`, `noResultsFound`, `textBoxBuilder`, `defaultNoResultsFound` and `defaultTextBoxBuilder`
  - Added `onChanged`, `trailingIcon`, `clearButtonEnabled` and `placeholder`
  - `controller` is now nullable. If null, an internal controller is creted

## [3.5.2] - [17/12/2021]

- **BREAKING** Removed `ThemeData.inputMouseCursor`
- **BREAKING** Removed `cursor` from `DatePicker`, `TimePicker`, `ButtonStyle`, `CheckboxThemeData`, `RadioButtonThemeData`, `SliderThemeData`, `ToggleSwitchThemeData`, `NavigationPaneThemeData`
- Scrollbar is not longer shown if `PaneDisplayMode` is `top`
- If open the compact pane, it's not always a overlay
- Added `triggerMode` and `enableFeedback` to `Tooltip`.
- Added `Tooltip.dismissAllToolTips`

## [3.5.1] - [15/12/2021]

- Update inputs colors
- `Expander` now properly disposes its resources
- Add the `borderRadius` and `shape` attributes to the `Mica` widget
- Implement `DropDownButton` ([#85](https://github.com/bdlukaa/fluent_ui/issues/85))

## [3.5.0] - Flutter 2.8 - [09/12/2021]

- **BREAKING** Minimal Flutter version is now 2.8
- `NavigationAppBar.backgroundColor` is now applied correctly. ([#100](https://github.com/bdlukaa/fluent_ui/issues/100))
- ComboBox's Popup Acrylic can now be disabled if wrapped in a `DisableAcrylic` ([#105](https://github.com/bdlukaa/fluent_ui/issues/105))
- `NavigationPane` width can now be customizable ([#99](https://github.com/bdlukaa/fluent_ui/issues/99)) 
- Implement `PaneItemAction` for `NavigationPane` ([#104](https://github.com/bdlukaa/fluent_ui/issues/104))

## [3.4.1] - [08/11/2021]

- `ContentDialog` constraints can now be customizable ([#86](https://github.com/bdlukaa/fluent_ui/issues/86))
- Add possibility to disable acrylic by wrapping it in a `DisableAcrylic` ([#89](https://github.com/bdlukaa/fluent_ui/issues/89))
- Fix `onReaorder null exception` ([#88](https://github.com/bdlukaa/fluent_ui/issues/88))
- Implement `InfoBadge`
- Implement `Expander` ([#85](https://github.com/bdlukaa/fluent_ui/issues/85))
- Default `inputMouseCursor` is now `MouseCursor.defer`
- `NavigationView.contentShape` is now rendered at the foreground

## [3.4.0] - Flexibility - [22/10/2021]

- `ProgressRing` now spins on the correct direction ([#83](https://github.com/bdlukaa/fluent_ui/issues/83))
- Added the `backwards` property to `ProgressRing`
- `FluentApp.builder` now works as expected ([#84](https://github.com/bdlukaa/fluent_ui/issues/84))
- Implemented `NavigationPane.customPane`, which now gives you the ability to create custom panes for `NavigationView`
- **BREAKING** `sizes`, `offsets` and `index` parameters from `NavigationIndicatorBuilder` were replaced by `pane`

## [3.3.0] - [12/10/2021]

- Back button now isn't forced when using top navigation mode ([#74](https://github.com/bdlukaa/fluent_ui/issues/74))
- `PilButtonBar` now accept 2 items ([#66](https://github.com/bdlukaa/fluent_ui/issues/66))
- Added builder variant to `NavigationBody`. 
- Fixed content bug when `AppBar` was not supplied too `NavigationView`

## [3.2.0] - Flutter 2.5.0 - [15/09/2021]

- Added missing parameters in `_FluentTextSelectionControls` methods ([#67](https://github.com/bdlukaa/fluent_ui/issues/67))
- Min Flutter version is now 2.5.0
- **EXAMPLE APP** Updated the url strategy on web.
- **EXAMPLE APP** Upgraded dependencies
- Format code according to flutter_lints

## [3.1.0] - Texts and Fixes - [25/08/2021]

- Updated Typography:
  - **BREAKING** Renamed `header` -> `display`
  - **BREAKING** Renamed `subHeader` -> `titleLarge`
  - **BREAKING** Renamed `base` -> `bodyStrong`
  - Added `bodyLarge`
  - Updated font size and weight for most of the text styles
- Update `SplitButton` design
- Update `IconButton` design
- Fixed `ToggleSwitch` not showing expanded thumb mode when dragging
- **BREAKING** Remove `CheckboxListTile`, `RadioListTile` and `SwitchListTile`. Use the respective widget with the `content` property

## [3.0.0] - Windows 11 - [24/08/2021]

- Update `ToggleButton` design.
- Update `Button` design.
- Update `RadioButton` design.
- Update `ContentDialog` design.
- Update `NavigationView` design:
  - **BREAKING:** Acryic is not used anymore. Consequently, `useAcrylic` method was removed.
- Implemented `Mica`, used by the new `NavigationView`
- Added support for horizontal tooltips. Set `Tooltip.displayHorizontally` to true to enable it.
- Updated Acrylic to support the web
- Update `Checkbox` design
- Update `ToggleSwitch` design
- Update `Scrollbar` design
- Update `Slider` design
- Update `InfoBar` design
- Update pickers design (`Combobox`, `DatePicker` and `TimePicker`)

## [2.2.1] - [26/06/2021]

- Implement Fluent Selection Controls for `TextBox` ([#49](https://github.com/bdlukaa/fluent_ui/pull/49))
- `Tooltip` is now displayed when focused ([#45](https://github.com/bdlukaa/fluent_ui/issues/45))
- AppBar is now displayed when minimal pane is open.
- AppBar's animation now follows the pane animation

## [2.2.0] - BREAKING CHANGES - [25/06/2021]

- **BREAKING:** Material `Icons` are not used anymore. Use `FluentIcons` instead.
- **BREAKING:** Reworked the `Acrylic` widget implementation ([#47](https://github.com/bdlukaa/fluent_ui/pull/47))
- **BREAKING:** Removed the `useAcrylic` property from `NavigationView`. Acrylic is now used by default.
- `PaneDisplayMode.compact` has now a width of 40, not 50.
- Removed `SizeTransition` from `TabView`.

## [2.1.1] - [03/06/2021]

- Option to set a default font family on the theme data (`ThemeData.fontFamily`)
- `indicatorBuilder` is correctly applied to the automatic display mode in `NavigationView`
- An overlay is open when the toggle button is pressed on the compact display mode ([#43](https://github.com/bdlukaa/fluent_ui/issues/43))

## [2.1.0] - Mobile Update - [01/06/2021]

- Implemented `BottomNavigation`
- Implemented `BottomSheet`
- Implemented `Chip`
- Implemented `Snackbar`
- Implemented `PillButtonBar`
- New buttons variations:
  - `FillButton`
  - `OutlinedButton`
  - `TextButton`

---

- `PaneItem`s' `build` method is now overridable. You can know customize how the items in `NavigationView` should look like by overriding the method.
- Fixed bug that navigation indicator was not showing on the first frame
- Fixed minimal tooltip not updating when closed the overlay
- **EXAMPLE APP:** Navigation indicator is now configurable on the `Settings` page

## [2.0.3] - [28/05/2021]

- Correctly apply items positions to pane indicators, regardless of external factors, such as navigation view app bar ([#41](https://github.com/bdlukaa/fluent_ui/issues/41))
- Improved `NavigationIndicator`s performance

## [2.0.2] - [23/05/2021]

- **BREAKING CHANGES:** Reworked the theme api ([#39](https://github.com/bdlukaa/fluent_ui/pull/39)):

  - Removed the theme extension (`context.theme`). Use `FluentTheme.of(context)` instead
  - `ButtonState` is now a class that can receive a value. It now allows lerping between values, making `AnimatedFluentTheme` possible.

    Here's an example of how to migrate your code:

    _Before_: `cursor: (_) => SystemMouseCursors.click,`\
    _Now_: `cursor: ButtonState.all(SystemMouseCursors.click),`

  - All theme datas and `AccentColor` have now a lerp method, in order to make `AnimatedFluentTheme` possible.
  - Implemented `AnimatedFluentTheme`, in order to replace `AnimateContainer`s all around the library
  - Dedicated theme for each theme data ([#37](https://github.com/bdlukaa/fluent_ui/issues/37)):
    - IconTheme
    - ButtonTheme
    - RadioButtonTheme
    - CheckboxTheme
    - FocusTheme
    - SplitButtonTheme
    - ToggleButtonTheme
    - ToggleSwitchTheme
    - NavigationPaneTheme
    - InfoBarTheme
    - TooltipTheme
    - DividerTheme
    - ScrollbarTheme
  - `DividerThemeData` now has `verticalMargin` and `horizontalMargin` instead of an axis callback.
  - Updated button colors.
  - Removed `animationDuration` and `animationCurve` from theme datas (except from `NavigationPaneThemeData`).
  - Renamed `copyWith` to `merge` on theme datas (except from `ThemeData`)
  - Fixed typo `standart` -> `standard`
  - Implement `AnimatedAcrylic`

## [2.0.1] - [21/05/2021]

- Minimal flutter version is now 2.2
- Implement `FluentScrollBehavior`, that automatically adds a scrollbar into listviews ([#35](https://github.com/bdlukaa/fluent_ui/pull/35))
- Reworked the inputs api ([#38](https://github.com/bdlukaa/fluent_ui/pull/38)):
  - A input can have multiple states. Now, if the widget is focused and pressed at the same time, it doesn't lose its focused border.
  - Now, the focus is not requested twice when the button is pressed, only once. This fixes a bug introduced in a previous version that combo boxes items we're not being focused.
  - Semantics (acessibility) is now applied on all inputs

## [2.0.0] - [20/05/2021]

- New way to disable the acrylic blur effect. Just wrap the acrylic widget in a `NoAcrylicBlurEffect` to have it disabled.
- Reworked the Navigation Panel from scratch ([#31](https://github.com/bdlukaa/fluent_ui/pull/31)):
  - The legacy `NavigationPanel` and `Scaffold` were removed. Use `NavigationView` and `ScaffoldPage` instead
  - Implemented open, compact, top and minimal display modes.
  - Custom Selected Indicators
- Implemented fluent localizations ([#30](https://github.com/bdlukaa/fluent_ui/issues/30))

## [1.10.1] - [05/05/2021]

- **FIX** Reworked the combo box widget to improve fidelity. ([#25](https://github.com/bdlukaa/fluent_ui/pull/25))
- **FIX** Improved `HoverButton` focus management.
- **FIX** Reworked the tooltip widget. Now, if any mouse is connected, the tooltip is displaying according to the pointer position, not to the child's. ([#26](https://github.com/bdlukaa/fluent_ui/pull/26))
- **FIX** TabView is now scrollable if the size of the tabs overflow the width

## [1.10.0] - **BREAKING CHANGES** - [03/05/2021]

- **BREAKING** `InfoHeader` was renamed to `InfoLabel`. You can now set if the label will be rendered above the child or on the side of it.
- **FIX** Fixed `RadioButton` inner color overlaping the border.
- **NEW** `ThemeData.inputMouseCursor`
- **FIDELITY** Switch thumb is now draggable. (Fixes [#22](https://github.com/bdlukaa/fluent_ui/issues/22))
- **EXAMPLE** Reworked the example app inputs page

## [1.9.4] - [02/05/2021]

- **FIX** `CheckboxListTile`, `SwitchListTile` and `RadioListTile` now doesn't focus its leading widget.
- **FIX** `TabView` is now not scrollable
- **FIX** Fixed `Acrylic` blur effect being disabled by default.
- **FIDELITY** Improved `ContentDialog` transition fidelity
- **FIX** Fixed `FocusBorder` for some widgets. It was affecting layout when it shouldn't
- **FIX** `RatingBar` and `Slider` weren't working due to `FocusBorder`
- **NEW** | **FIDELITY** New `Slider` thumb

## [1.9.3] - [01/05/2021]

- **NEW** `FocusBorder.renderOutside`. With this property, you can control if the FocusBorder will be rendered over the widget or outside of it.
- **FIX** Fixed `RadioButton`s border when focused
- **FIX** `Color.resolve` now doesn't throw a stack overflow error.
- **BREAKING** Removed `Color.resolveFromBrightness`. This is only available on `AccentColor`
- **EXAMPLE APP** Hability to change the app accent color
- **NEW** `darkest` and `lightest` colors variants in `AccentColor`
- **FIX** Fixed `InfoBar`'s error icon. It now uses `Icons.cancel_outlined` instead of `Icons.close`
- **NEW** `NavigationPanel` now has a `Scrollbar` and the `bottom` property is now properly styled if selected

## [1.9.2] - [30/04/2021]

- **FIX** `TabView` tabs can now be reordered (Fixes [#10](https://github.com/bdlukaa/fluent_ui/issues/10))
- **FIDELITY** If a new `Tab` is added, its now animated
- **FIX** `FocusBorder` now doesn't change the size of the widgets
- **BREAKING** `buttonCursor`, `uncheckedInputColor` and `checkedInputColor` are now moved to `ButtonThemeData` as static functions.

## [1.9.1] - [29/04/2021]

- **FIX** Fixed diagnostic tree. (Fixes [#17](https://github.com/bdlukaa/fluent_ui/issues/17))
- **FIX** | **FIDELITY** `TappableListTile` now changes its color when focused instead of having a border
- **FIDELITY** Improved `Acrylic`'s blur effect fidelity
- **FIX** `Acrylic`'s elevation was being applying margin
- **NEW** `ThemeData.shadowColor`, which is now used by `Acrylic`
- **NEW** You can now globally disable the acrylic blur effect by changing `Acrylic.acrylicEnabled`

## [1.9.0] - **BREAKING CHANGES** - Theme Update - [29/04/2021]

The whole theme implementation was reworked on this change.

- **BREAKING** Renamed `Theme` to `FluentTheme`
- **BREAKING** All the properties in `FluentTheme` now can't be null
- **BREAKING** Renamed all the `Style` occurrences to `ThemeData`
- **BREAKING** `ThemeData.accentColor` is now an `AccentColor`
- **FIX** When providing a custom style to a tooltip, it's now correctly applied to `ThemeData.tooltipStyle`
- **FIX** `debugCheckHasFluentTheme` has now a better error message
- **FIX** `FluentApp` now doesn't throw an error if no `theme` is provided
- **FIX** Reworked `Scrollbar` to improve fidelity.
- **NEW** Color extension methods: `Color.toAccentColor` and `Color.basedOnLuminance`
- **NEW** `Button.builder`

## [1.8.1] - [16/04/2021]

- **NEW** In `TabView`, it's now possible use the following shortcuts if `TabView.shortcutsEnabled` is `true` (Follows [this](https://docs.microsoft.com/en-us/windows/uwp/design/controls-and-patterns/tab-view#closing-a-tab)):
  1. `Ctrl + F4` or `Ctrl + W` to close the current tab
  2. `Ctrl + T` to create a new tab
  3. `1-8` to navigate to a tab with the pressed number
  4. `9` to navigate to the last tab and navigate to the last tab
- **NEW** `IconButton.autofocus`, `ToggleButton.autofocus`
- **BREAKING** Renamed all the `semanticsLabel` to `semanticLabel`

## [1.8.0] - Color Update - [14/04/2021]

- **NEW** Web version hosted at https://bdlukaa.github.io/fluent_ui
- **NEW** Colors showcase page in example app
- **NEW** Info Colors:
  - `Colors.warningPrimaryColor`
  - `Colors.warningSecondaryColor`
  - `Colors.errorPrimaryColor`
  - `Colors.errorSecondaryColor`
  - `Colors.successPrimaryColor`
  - `Colors.successSecondaryColor`
- **FIX** Reworked all the accent colors (`Colors.accentColors`) with `darkest`, `dark`, `normal`, `light` and `lighter`
- **BREAKING** `Colors.blue` is now an `AccentColor`

## [1.7.6] - [13/04/2021]

- **NEW** `Checkbox.autofocus`
- **BREAKING** `Button` refactor:
  - Removed `Button.icon` and `Button.trailingIcon`
  - Renamed `Button.text` to `Button.child`
- You can now disable the acrylic backdrop effect by setting `enabled` to false
- **NEW** `NavigationPanelBody.animationCurve` and `NavigationPanelBody.animationDuration`

## [1.7.5] - [13/04/2021]

- **NEW** `Scrollbar` and `ScrollbarStyle`
- Reworked `FluentApp` to not depend of material anymore.

## [1.7.4] - [10/04/2021]

- **FIX** Updated `Icon` widget to use Flutter's default icon widget
- **NEW** Documentation

## [1.7.3] - [07/04/2021]

- **FIX** Improved `ListTile` sizing ([#Spacing](https://docs.microsoft.com/en-us/windows/uwp/design/style/spacing))
- **NEW** `FocusStyle` and support for glow focus
- **NEW** `RatingBar.starSpacing`

## [1.7.2] - [06/04/2021]

- **FIX** Animation when using `NavigationPanelBody` now works as expected
- **NEW** `CheckboxListTile`, `SwitchListTile` and `RadioListTile`
- **FIX** It's now not possible to focus a disabled `TextBox`

## [1.7.1] - [06/04/2021]

- **FIX** The mouse cursor in a disabled input is now `basic` instead of `forbidden`
- **FIX** `NavigationPanelBody` now doesn't use a `IndexedStack` under the hood because it was interfering in the focus scope
- **FIX** The color of the focus now is the `Style.inactiveColor`
- **FIX** `RadioButton`'s cursor was not being applied correctly
- **NEW** `Button.toggle`
- **FIX** The state provided by `HoverButton` was being `focused` when it shouldn't be
- **FIX** TimePicker showing wrong minute count. It should start from 00 and end in 59
- **NEW** `TimePicker.minuteIncrement`

## [1.7.0] - Focus Update - [05/04/2021]

- **FIXED** Fixed the possibility to give a elevation lower than 0 in `Acrylic`
- **NEW** It's now possible to change the rating of `RatingBar` using the keyboard arrows
- **NEW** Now it's possible to navigate using the keyboard with all focusable widgets

## [1.6.0] - BREAKING CHANGES - [03/04/2021]

- Added the missing `Diagnostics`
- Updated all the screenshots
- **BREAKING CHANGE** Uses the material icon library now

  **DEVELOPER NOTE** This was a hard choice, but the material icon library is a robust, bigger library. It contains all the icons the previous library has, and a few many more.

## [1.5.0] - [02/04/2021]

- Added `Diagnostics` to many widgets
- **NEW** `AutoSuggestBox` (Follows [this](https://docs.microsoft.com/en-us/windows/uwp/design/controls-and-patterns/auto-suggest-box))
- **NEW** `Flyout` and `FlyoutContent` (Folllows [this](https://docs.microsoft.com/en-us/windows/uwp/design/controls-and-patterns/dialogs-and-flyouts/flyouts))
- **FIXED** Popup was being shown off-screen.

  **DEVELOPER NOTE** The solution for this was to make it act like a tooltip: only show the popup above or under the `child`. This was a hard choice, but the only viable option that would work on small screens/devices. This also made `Flyout` easier to implement. This should be changed when multi-window support is available.

- **FIXED** `DatePicker` incorrectly changing hour
- **NEW** `Colors.accentColors`
- Documentation about [system_theme](https://pub.dev/packages/system_theme)
- **BREAKING** Removed `Pivot` because it's deprecated

## [1.4.1] - Pickers Update - [30/03/2021]

- **NEW** `Style.fasterAnimationDuration`
- **FIX** `ComboBox` press effect
- **NEW** `TimePicker` (Follows [this](https://docs.microsoft.com/en-us/windows/uwp/design/controls-and-patterns/time-picker))
- **NEW** `DatePicker` (Follows [this](https://docs.microsoft.com/en-us/windows/uwp/design/controls-and-patterns/date-picker))

## [1.4.0] - [28/03/2021]

- **NEW** `InfoHeader`
- **NEW** `ComboBox` (Follows [this](https://docs.microsoft.com/en-us/windows/uwp/design/controls-and-patterns/checkbox))
- **NEW** `TappableListTile`
- **BREAKING** Removed `DropdownButton` and `Button.dropdown`

## [1.3.4] - [28/03/2021]

- **NEW** Vertical Slider

## [1.3.3] - [25/03/2021]

- **NEW** Indeterminate `ProgressRing` ([@raitonoberu](https://github.com/raitonoberu))
- **NEW** `ListTile`
- **DIAGNOSTICS** Provide `Diagnostics` support to:
  - `Style`
  - `NavigationPanelStyle`
  - `TooltipStyle`

## [1.3.2] - Accessibility update - [24/03/2021]

This version provides the fix for [#5](https://github.com/bdlukaa/fluent_ui/issues/5)

- `Theme.of` can't be null anymore. Use `Theme.maybeOf` for such
- **NEW** `Style.inactiveBackgroundColor`
- **BREAKING** Replaced `color`, `border`, `borderRadius` from `IconButtonStyle` to `decoration`
- **DIAGNOSTICS** Provide `Diagnostics` support to the following classes:
  - ButtonStyle
  - Checkbox
  - CheckboxStyle
  - IconButtonStyle
  - RadioButtonStyle
  - RatingBar
  - SplitButtonStyle
  - ToggleButton
  - ToggleButtonStyle
  - ToggleSwitch
  - ToggleSwitchStyle
  - Slider
  - SliderStyle
  - Typography
  - Divider
  - DividerStyle
- Provide accessibility support to the following widgets:
  - Button
  - Checkbox
  - IconButton
  - RadioButton
  - RatingBar
  - Slider
  - ToggleButton
  - ToggleSwitch
  - TabView

## [1.3.1] - [23/03/2021]

- **FIX** `IconButtonStyle`'s `iconStyle` now works properly
- Improved `TabView` icon styling
- **NEW** Indeterminate `ProgressBar` ([@raitonoberu](https://github.com/raitonoberu))

## [1.3.0] - [22/03/2021]

- **NEW** Determinate `ProgressBar` and `ProgressRing`
- **NEW** `TabView` ([#TabView](https://docs.microsoft.com/en-us/windows/uwp/design/controls-and-patterns/tab-view))

## [1.2.5] - [21/03/2021]

- **FIX** Fixed `InfoBar`'s overflow

## [1.2.4] - [21/03/2021]

- **BREAKING** `RadioButton`'s `selected` property was renamed to `checked` to match a single pattern between all the other widgets.

## [1.2.3] - [19/03/2021]

- **NEW** | **EXAMPLE APP** `Settings` screen
- Improved theme changing
- **FIX** `FluentApp` doesn't lose its state anymore, possibiliting hot relaod.
- **NEW** `showDialog` rework:
  - `showDialog` now can return data. (Fixes [#2](https://github.com/bdlukaa/fluent_ui/issues/2))
  - `showDialog.transitionBuilder`
  - `showDialog.useRootNavigator`
  - `showDialog.routeSettings`
  - It's no longer necessary to have the fluent theme to display dialogs using this function.

## [1.2.2] - [17/03/2021]

- **BREAKING** Removed `_regular` from the name of the icons.
- **NEW** `InfoBar` (Follows [this](https://docs.microsoft.com/en-us/windows/uwp/design/controls-and-patterns/infobar))

## [1.2.1] - [16/03/2021]

- **NEW** `Divider`

## [1.2.0] - Timing and easing - Page transitioning - [15/03/2021]

- **FIDELITY** Improved `ToggleButton` fidelity
- **NEW** `NavigationPanelBody`
- **NEW** Page transitions
  - `EntrancePageTransition` ([#PageRefresh](https://docs.microsoft.com/en-us/windows/uwp/design/motion/page-transitions#page-refresh))
  - `DrillInPageTransition` ([#Drill](https://docs.microsoft.com/en-us/windows/uwp/design/motion/page-transitions#drill))
  - `HorizontalSlidePageTransition` ([#HorizontalSlide](https://docs.microsoft.com/en-us/windows/uwp/design/motion/page-transitions#horizontal-slide))
  - `SuppressPageTransition` ([#Supress](https://docs.microsoft.com/en-us/windows/uwp/design/motion/page-transitions#suppress))
- Add timing and easing to style. (Follows [this](https://docs.microsoft.com/en-us/windows/uwp/design/motion/timing-and-easing))
  - **NEW** `Style.fastAnimationDuration` (Defaults to 150ms)
  - **NEW** `Style.mediumAnimationDuration` (Defaults to 300ms)
  - **NEW** `Style.slowAnimationDuration` (Defaults to 500ms)
  - Default `animationCurve` is now `Curves.easeInOut` (standard) instead of `Curves.linear`
  - **BREAKING** Removed `Style.animationDuration`
- Refactored Navigation Panel

## [1.1.0] - Fidelity update - [14/03/2021]

- **BREAKING** Removed `Card` widget. Use `Acrylic` instead
- **NEW** `Acrylic` widget ([#Acrylic](https://docs.microsoft.com/en-us/windows/uwp/design/style/acrylic))
- **NEW** **NAVIGATION PANEL** `bottom` property
- **FIDELITY** Improved the corder radius of some widgets (Follows [this](https://docs.microsoft.com/en-us/windows/uwp/design/style/rounded-corner#page-or-app-wide-cornerradius-changes))
- **FIX** **FIDELITY** Dark theme hovering color
- Improved documentation

## [1.0.2] - Typography update - [11/03/2021]

- **NEW** Typography
  - Migrated all the widgets to use typography
- **NEW** Tooltip
- **NEW** Dark theme
- **FIX** Disabled button press effect if disabled
- **FIX** Grey color resulting in green color

## [1.0.1+1] - [09/03/2021]

- **NEW** Screenshots

## [1.0.1] - [07/03/2021]

- **FIX** `NavigationPanel` navigation index
- **FIX** `Slider`'s inactive color
- **FIDELITY** Scale animation of button press
- **FIDELITY** Improved `Slider` label fidelity
- **NEW** Split Button

## [1.0.0] - [05/03/2021]

- **NEW** Null-safety
- **NEW** New Icons Library
- **NEW** `NavigationPanelSectionHeader` and `NavigationPanelTileSeparator`
- **BREAKING** Removed `Snackbar`

## [0.0.9] - [03/03/2021]

- Export the icons library
- **NEW** `TextBox`

## [0.0.8] - [01/03/2021]

- **NEW** `ContentDialog` 🎉
- **NEW** `RatingControl` 🎉
- **NEW** `NavigationPanel` 🎉
- Improved `Button` fidelity

## [0.0.7] - [28/02/2021]

- **NEW** `Slider` 🎉
- Use physical model for elevation instead of box shadows
- Improved TODO

## [0.0.6] - [27/02/2021]

- **FIXED** Button now detect pressing
- **FIXED** `ToggleSwitch` default thumb is now animated
- **FIXED** Improved `ToggleSwitch` fidelity
  **FIXED** Darker color for button press.
- **NEW** **THEMING**
  - `Style.activeColor`
  - `Style.inactiveColor`
  - `Style.disabledColor`
  - `Style.animationDuration`
  - `Style.animationCurve`

## [0.0.5] - [27/02/2021]

- `ToggleSwitch` is now stable 🎉
- **NEW** `DefaultToggleSwitchThumb`
- **NEW** `ToggleButton`
- New toast lib: [fl_toast](https://pub.dev/packages/fl_toast)
- Screenshot on the readme. (Fixes [#1](https://github.com/bdlukaa/fluent_ui/issues/1))

## [0.0.4] - [22/02/2021]

- New fluent icons library: [fluentui_icons](https://pub.dev/packages/fluentui_icons)
- Re-made checkbox with more fidelity
- Refactored the following widgets to follow the theme accent color:
  - `Checkbox`
  - `ToggleSwitch`
  - `RadioButton`
- Added accent colors to widget. Use [this](https://docs.microsoft.com/en-us/windows/uwp/design/style/images/color/windows-controls.svg) as a base

## [0.0.3] - Theming update - [21/02/2021]

- **HIGHLIGHT** A whole new [documentation](https://github.com/bdlukaa/fluent_ui/wiki)
- Scaffold now works as expected.
- Improved theming checking
- **NEW**
  - `null` (thirdstate) design on `Checkbox`. (Follows [this](https://docs.microsoft.com/en-us/windows/uwp/design/controls-and-patterns/checkbox))
  - Now you can use the `Decoration` to style the inputs
- **BREAKING**:
  - Removed `Button.action`
  - Removed `Button.compound`
  - Removed `Button.primary`
  - Removed `Button.contextual`
  - Removed `AppBar`
  - Now the default theme uses accent color instead of a predefined color (Follows [this](https://docs.microsoft.com/en-us/windows/uwp/design/style/color#accent-color))
- **FIXED**:
  - `ToggleSwitch` can NOT receive null values

## [0.0.2] - [18/02/2021]

- The whole library was rewritten following [this](https://docs.microsoft.com/en-us/windows/uwp/design/)
- Tooltip's background color is now opaque (Follows [this](https://docs.microsoft.com/en-us/windows/uwp/design/controls-and-patterns/tooltips))
- Dropdown button now works as expected
- **FIXED**:
  - Snackbar now is dismissed even if pressing or hovering
  - Margin is no longer used as part of the clickable button
- **BREAKING**:
  - Renamed `Toggle` to `ToggleSwitch` (Follows [this](https://docs.microsoft.com/en-us/windows/uwp/design/controls-and-patterns/toggles))
  - Removed `BottomNavigationBar`. It's recommended to use top navigation (pivots)
  - Removed `IconButton.menu`
- **NEW**:
  - NavigationPanel (Follows [this](https://docs.microsoft.com/en-us/windows/uwp/design/layout/page-layout#left-nav))
  - Windows project on example
  - RadioButton (Follows [this](https://docs.microsoft.com/en-us/windows/uwp/design/controls-and-patterns/radio-button))

## [0.0.1]

- Initial release<|MERGE_RESOLUTION|>--- conflicted
+++ resolved
@@ -13,13 +13,10 @@
   - When a suggestion is picked, the overlay is automatically closed and the text box is unfocused
   - Clear button now only shows when the text box is focused
 - Add directionality support ([#184](https://github.com/bdlukaa/fluent_ui/pull/184))
-<<<<<<< HEAD
 - Show app bar even if `NavigationPane` is not provided on `NavigationView` ([#187](https://github.com/bdlukaa/fluent_ui/issues/187))
-=======
 - Ensure `NavigationAppBar.actions` are rendered on the top of the other widgets ([#177](https://github.com/bdlukaa/fluent_ui/issues/177))
 - All Form widgets now have the same height by default
 - Only show one scrollbar on `ComboBox` overlay
->>>>>>> 58be5648
 
 ## [3.9.0] - Fidelity - [10/02/2022]
 
