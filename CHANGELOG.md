Date format: DD/MM/YYYY

## [unreleased] - Input Update

- `TextBox` updates: ([#179](https://github.com/bdlukaa/fluent_ui/pull/179))
  - Correctly apply the `style` property
  - Correctly apply `decoration` to the background
  - Added `foregroundDecoration` and `highlightColor` property. They can not be specified at the same time
  - **BREAKING** replaced `maxLengthEnforeced` with `maxLengthEnforcement`
- Expose more propertied to `TextFormBox`
- `AutoSuggestBox` updates:
  - Improved fidelity of the suggestions overlay
  - When a suggestion is picked, the overlay is automatically closed and the text box is unfocused
  - Clear button now only shows when the text box is focused
- Add directionality support ([#184](https://github.com/bdlukaa/fluent_ui/pull/184))
- Correctly apply elevation for `DropDownButton` overlay ([#182](https://github.com/bdlukaa/fluent_ui/issues/182))
- Show app bar even if `NavigationPane` is not provided on `NavigationView` ([#187](https://github.com/bdlukaa/fluent_ui/issues/187))
- Ensure `NavigationAppBar.actions` are rendered on the top of the other widgets ([#177](https://github.com/bdlukaa/fluent_ui/issues/177))
- All Form widgets now have the same height by default
- Only show one scrollbar on `ComboBox` overlay
- Fix opened pane opacity
<<<<<<< HEAD
- Added `menuColor` for theme, which is now used by dropdown button, auto suggest box, tooltip and content dialog
- Updated `AutoSuggestBox` style and expose more customization properties ([#174](https://github.com/bdlukaa/fluent_ui/issues/174))
- Added `Card` and `cardColor` for theme
=======
- Update fluent text controls and added support for `SelectableText` ([#196](https://github.com/bdlukaa/fluent_ui/pull/196))
>>>>>>> 8cc158f4

## [3.9.0] - Fidelity - [10/02/2022]

- **BREAKING** Renamed `standartCurve` to `standardCurve`
- **BREAKING** Completly rework `DropDownButton`
- **BREAKING** Removed `CheckboxThemeData.thirdStateIcon`

  Currently, there isn't a fluent icon that is close to the native icon. A local widget *`_ThirdStateDash`* is used
- Do not override material `Theme` on `FluentApp` ([#155](https://github.com/bdlukaa/fluent_ui/pull/154))
- Slider thumb now doesn't change inner size if hovered while disabled
- Uniform foreground color on `Checkbox`
- Updated `FilledButton` Style
- `ToggleButton` and `FilledButton` now share the same style
- `ScaffoldPage.scrollable` and `ScaffoldPage.withPadding`
- Ensure we use `Typography.body` as the default text style on `BaseButton` ([#120](https://github.com/bdlukaa/fluent_ui/issues/160))
- Update `ButtonThemeData.uncheckedInputColor`

## [3.8.0] - Flutter Favorite - [03/02/2022]

- Tests ([#142](https://github.com/bdlukaa/fluent_ui/pull/142))
- Added Material Theme to Fluent Theme Builder ([#133](https://github.com/bdlukaa/fluent_ui/issues/133))
- Add more customization options to PaneItem ([#111](https://github.com/bdlukaa/fluent_ui/issues/111), [#144](https://github.com/bdlukaa/fluent_ui/issues/144))
- `NavigationView` updates **BREAKING**:
  - Properly add item key to `PaneItem` in top mode ([#143](https://github.com/bdlukaa/fluent_ui/issues/143))
  - Items bounds and positions are fetched when the item list is scrolled as well to prevent misalignment
  - Added the helper functions `NavigationIndicator.end` and `NavigationIndicator.sticky`
  - Use `Curves.easeIn` for sticky navigation indicator by default
  - Use the correct accent color for navigation indicators by default
  - `EntrancePageTransition` is now the correct page transition used when display mode is top
  - Apply correct press effect for `PaneItem` when display mode is top 
  - **BREAKING** Removed `NavigationPane.defaultNavigationIndicator`
  - **BREAKING** Replaced `offsets` and `sizes` with `pane` in `NavigationPane`

  Before:
  ```dart
  pane: NavigationPane(
    indicatorBuilder: ({
      required BuildContext context,
      /// The navigation pane corresponding to this indicator
      required NavigationPane pane,
      /// Corresponds to the current display mode. If top, Axis.vertical
      /// is passed, otherwise Axis.vertical
      Axis? axis,
      /// Corresponds to the pane itself as a widget. The indicator is
      /// rendered over the whole pane.
      required Widget child,
    }) {
      if (pane.selected == null) return child;
      assert(debugCheckHasFluentTheme(context));
      final theme = NavigationPaneThemeData.of(context);

      axis??= Axis.horizontal;

      return EndNavigationIndicator(
        index: pane.selected,
        offsets: () => pane.effectiveItems.getPaneItemsOffsets  (pane.paneKey),
        sizes: pane.effectiveItems.getPaneItemsSizes,
        child: child,
        color: theme.highlightColor,
        curve: theme.animationCurve ?? Curves.linear,
        axis: axis,
      );
    },
  ),
  ```

  Now:
  ```dart
  pane: NavigationPane(
    indicatorBuilder: ({
      required BuildContext context,
      /// The navigation pane corresponding to this indicator
      required NavigationPane pane,
      /// Corresponds to the current display mode. If top, Axis.vertical
      /// is passed, otherwise Axis.vertical
      required Axis axis,
      /// Corresponds to the pane itself as a widget. The indicator is
      /// rendered over the whole pane.
      required Widget child,
    }) {
      if (pane.selected == null) return child;
      assert(debugCheckHasFluentTheme(context));
      final theme = NavigationPaneThemeData.of(context);

      return EndNavigationIndicator(
        index: pane.selected,
        pane: pane,
        child: child,
        color: theme.highlightColor,
        curve: theme.animationCurve ?? Curves.linear,
        axis: axis,
      );
    },
  ),
  ```

## [3.7.0] - Breaking changes - [21/01/2022]

- AutoSuggestBox: ([#130](https://github.com/bdlukaa/fluent_ui/pull/130))
  - It gets opened automatically when it gets focus
  - When an item is tapped, the cursor is positioned correctly at the end of the text
  - **BREAKING** Now it's not possible to assign a type to `AutoSuggestBox`:
    Before:
    ```dart
    AutoSuggestBox<String>(...),
    ```
    Now:
    ```dart
    AutoSuggestBox(...),
    ```
- Added TextFormBox witch integrates with the Form widget. It has the ability to be validated and to show an error message.
- New FluentIcons gallery showcase in example project ([#123](https://github.com/bdlukaa/fluent_ui/issues/123))
- Updated FluentIcons as per 30/12/2021
- **BREAKING** Renamed `FluentIcons.close` to `FluentIcons.chrome_close`
- Fixed rounded corners on the ComboBox widget
- Fixed missing padding before close button on `TabView` ([#122](https://github.com/bdlukaa/fluent_ui/issues/122))
- Readded tab minimal size for `equal` and `sizeToContent` tab width behaviours ([#122](https://github.com/bdlukaa/fluent_ui/issues/122))
- `TabView`'s close button now uses `SmallIconButton`
- If a tab is partially off the view, it's scrolled until it's visible
- Fix `IconButton`'s icon size
- Update `OutlinedButton`, `FilledButton` and `TextButton` styles
- Implement lazy tree view ([#139](https://github.com/bdlukaa/fluent_ui/pull/139))

## [3.6.0] - TabView Update - [25/12/2021]

- Implement `TreeView` ([#120](https://github.com/bdlukaa/fluent_ui/pull/120))
- Fix `Tooltip.useMousePosition`
- Fix `Slider` and `RatingBar` ([#116](https://github.com/bdlukaa/fluent_ui/issues/116))
- Fix scroll buttons when there are too many tabs in `TabView` ([#92](https://github.com/bdlukaa/fluent_ui/issues/92))
- Fix button style on tab in `TabView` ([#90](https://github.com/bdlukaa/fluent_ui/issues/90))
- Added *Close on middle click* on tabs in `TabView` ([#91](https://github.com/bdlukaa/fluent_ui/issues/91))
- Added `newTabLabel`, `closeTabLabel`, `scrollTabBackward`, `scrollTabForward` to `FluentLocalizations`
- Fix `TabView`'s text when it's too long. Now it's clipped when overflow and line doesn't break
- Added `TabView.closeButtonVisibility`. Defaults to `CloseButtonVisibilityMode.always`
- Updated selected tab paint
- Added `TabView.tabWidthBehavior`. Defaults to `TabWidthBehavior.equal`
- Added `TabView.header` and `TabView.footer`
- `Slider`'s mouse cursor is now [MouseCursor.defer]
- Added `SmallIconButton`, which makes an [IconButton] small if wrapped. It's used by `TextBox`
- Added `ButtonStyle.iconSize`
- **BREAKING** `AutoSuggestBox` updates:
  - Added `FluentLocalizations.noResultsFoundLabel`. "No results found" is the default text
  - Removed `itemBuilder`, `sorter`, `noResultsFound`, `textBoxBuilder`, `defaultNoResultsFound` and `defaultTextBoxBuilder`
  - Added `onChanged`, `trailingIcon`, `clearButtonEnabled` and `placeholder`
  - `controller` is now nullable. If null, an internal controller is creted

## [3.5.2] - [17/12/2021]

- **BREAKING** Removed `ThemeData.inputMouseCursor`
- **BREAKING** Removed `cursor` from `DatePicker`, `TimePicker`, `ButtonStyle`, `CheckboxThemeData`, `RadioButtonThemeData`, `SliderThemeData`, `ToggleSwitchThemeData`, `NavigationPaneThemeData`
- Scrollbar is not longer shown if `PaneDisplayMode` is `top`
- If open the compact pane, it's not always a overlay
- Added `triggerMode` and `enableFeedback` to `Tooltip`.
- Added `Tooltip.dismissAllToolTips`

## [3.5.1] - [15/12/2021]

- Update inputs colors
- `Expander` now properly disposes its resources
- Add the `borderRadius` and `shape` attributes to the `Mica` widget
- Implement `DropDownButton` ([#85](https://github.com/bdlukaa/fluent_ui/issues/85))

## [3.5.0] - Flutter 2.8 - [09/12/2021]

- **BREAKING** Minimal Flutter version is now 2.8
- `NavigationAppBar.backgroundColor` is now applied correctly. ([#100](https://github.com/bdlukaa/fluent_ui/issues/100))
- ComboBox's Popup Acrylic can now be disabled if wrapped in a `DisableAcrylic` ([#105](https://github.com/bdlukaa/fluent_ui/issues/105))
- `NavigationPane` width can now be customizable ([#99](https://github.com/bdlukaa/fluent_ui/issues/99)) 
- Implement `PaneItemAction` for `NavigationPane` ([#104](https://github.com/bdlukaa/fluent_ui/issues/104))

## [3.4.1] - [08/11/2021]

- `ContentDialog` constraints can now be customizable ([#86](https://github.com/bdlukaa/fluent_ui/issues/86))
- Add possibility to disable acrylic by wrapping it in a `DisableAcrylic` ([#89](https://github.com/bdlukaa/fluent_ui/issues/89))
- Fix `onReaorder null exception` ([#88](https://github.com/bdlukaa/fluent_ui/issues/88))
- Implement `InfoBadge`
- Implement `Expander` ([#85](https://github.com/bdlukaa/fluent_ui/issues/85))
- Default `inputMouseCursor` is now `MouseCursor.defer`
- `NavigationView.contentShape` is now rendered at the foreground

## [3.4.0] - Flexibility - [22/10/2021]

- `ProgressRing` now spins on the correct direction ([#83](https://github.com/bdlukaa/fluent_ui/issues/83))
- Added the `backwards` property to `ProgressRing`
- `FluentApp.builder` now works as expected ([#84](https://github.com/bdlukaa/fluent_ui/issues/84))
- Implemented `NavigationPane.customPane`, which now gives you the ability to create custom panes for `NavigationView`
- **BREAKING** `sizes`, `offsets` and `index` parameters from `NavigationIndicatorBuilder` were replaced by `pane`

## [3.3.0] - [12/10/2021]

- Back button now isn't forced when using top navigation mode ([#74](https://github.com/bdlukaa/fluent_ui/issues/74))
- `PilButtonBar` now accept 2 items ([#66](https://github.com/bdlukaa/fluent_ui/issues/66))
- Added builder variant to `NavigationBody`. 
- Fixed content bug when `AppBar` was not supplied too `NavigationView`

## [3.2.0] - Flutter 2.5.0 - [15/09/2021]

- Added missing parameters in `_FluentTextSelectionControls` methods ([#67](https://github.com/bdlukaa/fluent_ui/issues/67))
- Min Flutter version is now 2.5.0
- **EXAMPLE APP** Updated the url strategy on web.
- **EXAMPLE APP** Upgraded dependencies
- Format code according to flutter_lints

## [3.1.0] - Texts and Fixes - [25/08/2021]

- Updated Typography:
  - **BREAKING** Renamed `header` -> `display`
  - **BREAKING** Renamed `subHeader` -> `titleLarge`
  - **BREAKING** Renamed `base` -> `bodyStrong`
  - Added `bodyLarge`
  - Updated font size and weight for most of the text styles
- Update `SplitButton` design
- Update `IconButton` design
- Fixed `ToggleSwitch` not showing expanded thumb mode when dragging
- **BREAKING** Remove `CheckboxListTile`, `RadioListTile` and `SwitchListTile`. Use the respective widget with the `content` property

## [3.0.0] - Windows 11 - [24/08/2021]

- Update `ToggleButton` design.
- Update `Button` design.
- Update `RadioButton` design.
- Update `ContentDialog` design.
- Update `NavigationView` design:
  - **BREAKING:** Acryic is not used anymore. Consequently, `useAcrylic` method was removed.
- Implemented `Mica`, used by the new `NavigationView`
- Added support for horizontal tooltips. Set `Tooltip.displayHorizontally` to true to enable it.
- Updated Acrylic to support the web
- Update `Checkbox` design
- Update `ToggleSwitch` design
- Update `Scrollbar` design
- Update `Slider` design
- Update `InfoBar` design
- Update pickers design (`Combobox`, `DatePicker` and `TimePicker`)

## [2.2.1] - [26/06/2021]

- Implement Fluent Selection Controls for `TextBox` ([#49](https://github.com/bdlukaa/fluent_ui/pull/49))
- `Tooltip` is now displayed when focused ([#45](https://github.com/bdlukaa/fluent_ui/issues/45))
- AppBar is now displayed when minimal pane is open.
- AppBar's animation now follows the pane animation

## [2.2.0] - BREAKING CHANGES - [25/06/2021]

- **BREAKING:** Material `Icons` are not used anymore. Use `FluentIcons` instead.
- **BREAKING:** Reworked the `Acrylic` widget implementation ([#47](https://github.com/bdlukaa/fluent_ui/pull/47))
- **BREAKING:** Removed the `useAcrylic` property from `NavigationView`. Acrylic is now used by default.
- `PaneDisplayMode.compact` has now a width of 40, not 50.
- Removed `SizeTransition` from `TabView`.

## [2.1.1] - [03/06/2021]

- Option to set a default font family on the theme data (`ThemeData.fontFamily`)
- `indicatorBuilder` is correctly applied to the automatic display mode in `NavigationView`
- An overlay is open when the toggle button is pressed on the compact display mode ([#43](https://github.com/bdlukaa/fluent_ui/issues/43))

## [2.1.0] - Mobile Update - [01/06/2021]

- Implemented `BottomNavigation`
- Implemented `BottomSheet`
- Implemented `Chip`
- Implemented `Snackbar`
- Implemented `PillButtonBar`
- New buttons variations:
  - `FillButton`
  - `OutlinedButton`
  - `TextButton`

---

- `PaneItem`s' `build` method is now overridable. You can know customize how the items in `NavigationView` should look like by overriding the method.
- Fixed bug that navigation indicator was not showing on the first frame
- Fixed minimal tooltip not updating when closed the overlay
- **EXAMPLE APP:** Navigation indicator is now configurable on the `Settings` page

## [2.0.3] - [28/05/2021]

- Correctly apply items positions to pane indicators, regardless of external factors, such as navigation view app bar ([#41](https://github.com/bdlukaa/fluent_ui/issues/41))
- Improved `NavigationIndicator`s performance

## [2.0.2] - [23/05/2021]

- **BREAKING CHANGES:** Reworked the theme api ([#39](https://github.com/bdlukaa/fluent_ui/pull/39)):

  - Removed the theme extension (`context.theme`). Use `FluentTheme.of(context)` instead
  - `ButtonState` is now a class that can receive a value. It now allows lerping between values, making `AnimatedFluentTheme` possible.

    Here's an example of how to migrate your code:

    _Before_: `cursor: (_) => SystemMouseCursors.click,`\
    _Now_: `cursor: ButtonState.all(SystemMouseCursors.click),`

  - All theme datas and `AccentColor` have now a lerp method, in order to make `AnimatedFluentTheme` possible.
  - Implemented `AnimatedFluentTheme`, in order to replace `AnimateContainer`s all around the library
  - Dedicated theme for each theme data ([#37](https://github.com/bdlukaa/fluent_ui/issues/37)):
    - IconTheme
    - ButtonTheme
    - RadioButtonTheme
    - CheckboxTheme
    - FocusTheme
    - SplitButtonTheme
    - ToggleButtonTheme
    - ToggleSwitchTheme
    - NavigationPaneTheme
    - InfoBarTheme
    - TooltipTheme
    - DividerTheme
    - ScrollbarTheme
  - `DividerThemeData` now has `verticalMargin` and `horizontalMargin` instead of an axis callback.
  - Updated button colors.
  - Removed `animationDuration` and `animationCurve` from theme datas (except from `NavigationPaneThemeData`).
  - Renamed `copyWith` to `merge` on theme datas (except from `ThemeData`)
  - Fixed typo `standart` -> `standard`
  - Implement `AnimatedAcrylic`

## [2.0.1] - [21/05/2021]

- Minimal flutter version is now 2.2
- Implement `FluentScrollBehavior`, that automatically adds a scrollbar into listviews ([#35](https://github.com/bdlukaa/fluent_ui/pull/35))
- Reworked the inputs api ([#38](https://github.com/bdlukaa/fluent_ui/pull/38)):
  - A input can have multiple states. Now, if the widget is focused and pressed at the same time, it doesn't lose its focused border.
  - Now, the focus is not requested twice when the button is pressed, only once. This fixes a bug introduced in a previous version that combo boxes items we're not being focused.
  - Semantics (acessibility) is now applied on all inputs

## [2.0.0] - [20/05/2021]

- New way to disable the acrylic blur effect. Just wrap the acrylic widget in a `NoAcrylicBlurEffect` to have it disabled.
- Reworked the Navigation Panel from scratch ([#31](https://github.com/bdlukaa/fluent_ui/pull/31)):
  - The legacy `NavigationPanel` and `Scaffold` were removed. Use `NavigationView` and `ScaffoldPage` instead
  - Implemented open, compact, top and minimal display modes.
  - Custom Selected Indicators
- Implemented fluent localizations ([#30](https://github.com/bdlukaa/fluent_ui/issues/30))

## [1.10.1] - [05/05/2021]

- **FIX** Reworked the combo box widget to improve fidelity. ([#25](https://github.com/bdlukaa/fluent_ui/pull/25))
- **FIX** Improved `HoverButton` focus management.
- **FIX** Reworked the tooltip widget. Now, if any mouse is connected, the tooltip is displaying according to the pointer position, not to the child's. ([#26](https://github.com/bdlukaa/fluent_ui/pull/26))
- **FIX** TabView is now scrollable if the size of the tabs overflow the width

## [1.10.0] - **BREAKING CHANGES** - [03/05/2021]

- **BREAKING** `InfoHeader` was renamed to `InfoLabel`. You can now set if the label will be rendered above the child or on the side of it.
- **FIX** Fixed `RadioButton` inner color overlaping the border.
- **NEW** `ThemeData.inputMouseCursor`
- **FIDELITY** Switch thumb is now draggable. (Fixes [#22](https://github.com/bdlukaa/fluent_ui/issues/22))
- **EXAMPLE** Reworked the example app inputs page

## [1.9.4] - [02/05/2021]

- **FIX** `CheckboxListTile`, `SwitchListTile` and `RadioListTile` now doesn't focus its leading widget.
- **FIX** `TabView` is now not scrollable
- **FIX** Fixed `Acrylic` blur effect being disabled by default.
- **FIDELITY** Improved `ContentDialog` transition fidelity
- **FIX** Fixed `FocusBorder` for some widgets. It was affecting layout when it shouldn't
- **FIX** `RatingBar` and `Slider` weren't working due to `FocusBorder`
- **NEW** | **FIDELITY** New `Slider` thumb

## [1.9.3] - [01/05/2021]

- **NEW** `FocusBorder.renderOutside`. With this property, you can control if the FocusBorder will be rendered over the widget or outside of it.
- **FIX** Fixed `RadioButton`s border when focused
- **FIX** `Color.resolve` now doesn't throw a stack overflow error.
- **BREAKING** Removed `Color.resolveFromBrightness`. This is only available on `AccentColor`
- **EXAMPLE APP** Hability to change the app accent color
- **NEW** `darkest` and `lightest` colors variants in `AccentColor`
- **FIX** Fixed `InfoBar`'s error icon. It now uses `Icons.cancel_outlined` instead of `Icons.close`
- **NEW** `NavigationPanel` now has a `Scrollbar` and the `bottom` property is now properly styled if selected

## [1.9.2] - [30/04/2021]

- **FIX** `TabView` tabs can now be reordered (Fixes [#10](https://github.com/bdlukaa/fluent_ui/issues/10))
- **FIDELITY** If a new `Tab` is added, its now animated
- **FIX** `FocusBorder` now doesn't change the size of the widgets
- **BREAKING** `buttonCursor`, `uncheckedInputColor` and `checkedInputColor` are now moved to `ButtonThemeData` as static functions.

## [1.9.1] - [29/04/2021]

- **FIX** Fixed diagnostic tree. (Fixes [#17](https://github.com/bdlukaa/fluent_ui/issues/17))
- **FIX** | **FIDELITY** `TappableListTile` now changes its color when focused instead of having a border
- **FIDELITY** Improved `Acrylic`'s blur effect fidelity
- **FIX** `Acrylic`'s elevation was being applying margin
- **NEW** `ThemeData.shadowColor`, which is now used by `Acrylic`
- **NEW** You can now globally disable the acrylic blur effect by changing `Acrylic.acrylicEnabled`

## [1.9.0] - **BREAKING CHANGES** - Theme Update - [29/04/2021]

The whole theme implementation was reworked on this change.

- **BREAKING** Renamed `Theme` to `FluentTheme`
- **BREAKING** All the properties in `FluentTheme` now can't be null
- **BREAKING** Renamed all the `Style` occurrences to `ThemeData`
- **BREAKING** `ThemeData.accentColor` is now an `AccentColor`
- **FIX** When providing a custom style to a tooltip, it's now correctly applied to `ThemeData.tooltipStyle`
- **FIX** `debugCheckHasFluentTheme` has now a better error message
- **FIX** `FluentApp` now doesn't throw an error if no `theme` is provided
- **FIX** Reworked `Scrollbar` to improve fidelity.
- **NEW** Color extension methods: `Color.toAccentColor` and `Color.basedOnLuminance`
- **NEW** `Button.builder`

## [1.8.1] - [16/04/2021]

- **NEW** In `TabView`, it's now possible use the following shortcuts if `TabView.shortcutsEnabled` is `true` (Follows [this](https://docs.microsoft.com/en-us/windows/uwp/design/controls-and-patterns/tab-view#closing-a-tab)):
  1. `Ctrl + F4` or `Ctrl + W` to close the current tab
  2. `Ctrl + T` to create a new tab
  3. `1-8` to navigate to a tab with the pressed number
  4. `9` to navigate to the last tab and navigate to the last tab
- **NEW** `IconButton.autofocus`, `ToggleButton.autofocus`
- **BREAKING** Renamed all the `semanticsLabel` to `semanticLabel`

## [1.8.0] - Color Update - [14/04/2021]

- **NEW** Web version hosted at https://bdlukaa.github.io/fluent_ui
- **NEW** Colors showcase page in example app
- **NEW** Info Colors:
  - `Colors.warningPrimaryColor`
  - `Colors.warningSecondaryColor`
  - `Colors.errorPrimaryColor`
  - `Colors.errorSecondaryColor`
  - `Colors.successPrimaryColor`
  - `Colors.successSecondaryColor`
- **FIX** Reworked all the accent colors (`Colors.accentColors`) with `darkest`, `dark`, `normal`, `light` and `lighter`
- **BREAKING** `Colors.blue` is now an `AccentColor`

## [1.7.6] - [13/04/2021]

- **NEW** `Checkbox.autofocus`
- **BREAKING** `Button` refactor:
  - Removed `Button.icon` and `Button.trailingIcon`
  - Renamed `Button.text` to `Button.child`
- You can now disable the acrylic backdrop effect by setting `enabled` to false
- **NEW** `NavigationPanelBody.animationCurve` and `NavigationPanelBody.animationDuration`

## [1.7.5] - [13/04/2021]

- **NEW** `Scrollbar` and `ScrollbarStyle`
- Reworked `FluentApp` to not depend of material anymore.

## [1.7.4] - [10/04/2021]

- **FIX** Updated `Icon` widget to use Flutter's default icon widget
- **NEW** Documentation

## [1.7.3] - [07/04/2021]

- **FIX** Improved `ListTile` sizing ([#Spacing](https://docs.microsoft.com/en-us/windows/uwp/design/style/spacing))
- **NEW** `FocusStyle` and support for glow focus
- **NEW** `RatingBar.starSpacing`

## [1.7.2] - [06/04/2021]

- **FIX** Animation when using `NavigationPanelBody` now works as expected
- **NEW** `CheckboxListTile`, `SwitchListTile` and `RadioListTile`
- **FIX** It's now not possible to focus a disabled `TextBox`

## [1.7.1] - [06/04/2021]

- **FIX** The mouse cursor in a disabled input is now `basic` instead of `forbidden`
- **FIX** `NavigationPanelBody` now doesn't use a `IndexedStack` under the hood because it was interfering in the focus scope
- **FIX** The color of the focus now is the `Style.inactiveColor`
- **FIX** `RadioButton`'s cursor was not being applied correctly
- **NEW** `Button.toggle`
- **FIX** The state provided by `HoverButton` was being `focused` when it shouldn't be
- **FIX** TimePicker showing wrong minute count. It should start from 00 and end in 59
- **NEW** `TimePicker.minuteIncrement`

## [1.7.0] - Focus Update - [05/04/2021]

- **FIXED** Fixed the possibility to give a elevation lower than 0 in `Acrylic`
- **NEW** It's now possible to change the rating of `RatingBar` using the keyboard arrows
- **NEW** Now it's possible to navigate using the keyboard with all focusable widgets

## [1.6.0] - BREAKING CHANGES - [03/04/2021]

- Added the missing `Diagnostics`
- Updated all the screenshots
- **BREAKING CHANGE** Uses the material icon library now

  **DEVELOPER NOTE** This was a hard choice, but the material icon library is a robust, bigger library. It contains all the icons the previous library has, and a few many more.

## [1.5.0] - [02/04/2021]

- Added `Diagnostics` to many widgets
- **NEW** `AutoSuggestBox` (Follows [this](https://docs.microsoft.com/en-us/windows/uwp/design/controls-and-patterns/auto-suggest-box))
- **NEW** `Flyout` and `FlyoutContent` (Folllows [this](https://docs.microsoft.com/en-us/windows/uwp/design/controls-and-patterns/dialogs-and-flyouts/flyouts))
- **FIXED** Popup was being shown off-screen.

  **DEVELOPER NOTE** The solution for this was to make it act like a tooltip: only show the popup above or under the `child`. This was a hard choice, but the only viable option that would work on small screens/devices. This also made `Flyout` easier to implement. This should be changed when multi-window support is available.

- **FIXED** `DatePicker` incorrectly changing hour
- **NEW** `Colors.accentColors`
- Documentation about [system_theme](https://pub.dev/packages/system_theme)
- **BREAKING** Removed `Pivot` because it's deprecated

## [1.4.1] - Pickers Update - [30/03/2021]

- **NEW** `Style.fasterAnimationDuration`
- **FIX** `ComboBox` press effect
- **NEW** `TimePicker` (Follows [this](https://docs.microsoft.com/en-us/windows/uwp/design/controls-and-patterns/time-picker))
- **NEW** `DatePicker` (Follows [this](https://docs.microsoft.com/en-us/windows/uwp/design/controls-and-patterns/date-picker))

## [1.4.0] - [28/03/2021]

- **NEW** `InfoHeader`
- **NEW** `ComboBox` (Follows [this](https://docs.microsoft.com/en-us/windows/uwp/design/controls-and-patterns/checkbox))
- **NEW** `TappableListTile`
- **BREAKING** Removed `DropdownButton` and `Button.dropdown`

## [1.3.4] - [28/03/2021]

- **NEW** Vertical Slider

## [1.3.3] - [25/03/2021]

- **NEW** Indeterminate `ProgressRing` ([@raitonoberu](https://github.com/raitonoberu))
- **NEW** `ListTile`
- **DIAGNOSTICS** Provide `Diagnostics` support to:
  - `Style`
  - `NavigationPanelStyle`
  - `TooltipStyle`

## [1.3.2] - Accessibility update - [24/03/2021]

This version provides the fix for [#5](https://github.com/bdlukaa/fluent_ui/issues/5)

- `Theme.of` can't be null anymore. Use `Theme.maybeOf` for such
- **NEW** `Style.inactiveBackgroundColor`
- **BREAKING** Replaced `color`, `border`, `borderRadius` from `IconButtonStyle` to `decoration`
- **DIAGNOSTICS** Provide `Diagnostics` support to the following classes:
  - ButtonStyle
  - Checkbox
  - CheckboxStyle
  - IconButtonStyle
  - RadioButtonStyle
  - RatingBar
  - SplitButtonStyle
  - ToggleButton
  - ToggleButtonStyle
  - ToggleSwitch
  - ToggleSwitchStyle
  - Slider
  - SliderStyle
  - Typography
  - Divider
  - DividerStyle
- Provide accessibility support to the following widgets:
  - Button
  - Checkbox
  - IconButton
  - RadioButton
  - RatingBar
  - Slider
  - ToggleButton
  - ToggleSwitch
  - TabView

## [1.3.1] - [23/03/2021]

- **FIX** `IconButtonStyle`'s `iconStyle` now works properly
- Improved `TabView` icon styling
- **NEW** Indeterminate `ProgressBar` ([@raitonoberu](https://github.com/raitonoberu))

## [1.3.0] - [22/03/2021]

- **NEW** Determinate `ProgressBar` and `ProgressRing`
- **NEW** `TabView` ([#TabView](https://docs.microsoft.com/en-us/windows/uwp/design/controls-and-patterns/tab-view))

## [1.2.5] - [21/03/2021]

- **FIX** Fixed `InfoBar`'s overflow

## [1.2.4] - [21/03/2021]

- **BREAKING** `RadioButton`'s `selected` property was renamed to `checked` to match a single pattern between all the other widgets.

## [1.2.3] - [19/03/2021]

- **NEW** | **EXAMPLE APP** `Settings` screen
- Improved theme changing
- **FIX** `FluentApp` doesn't lose its state anymore, possibiliting hot relaod.
- **NEW** `showDialog` rework:
  - `showDialog` now can return data. (Fixes [#2](https://github.com/bdlukaa/fluent_ui/issues/2))
  - `showDialog.transitionBuilder`
  - `showDialog.useRootNavigator`
  - `showDialog.routeSettings`
  - It's no longer necessary to have the fluent theme to display dialogs using this function.

## [1.2.2] - [17/03/2021]

- **BREAKING** Removed `_regular` from the name of the icons.
- **NEW** `InfoBar` (Follows [this](https://docs.microsoft.com/en-us/windows/uwp/design/controls-and-patterns/infobar))

## [1.2.1] - [16/03/2021]

- **NEW** `Divider`

## [1.2.0] - Timing and easing - Page transitioning - [15/03/2021]

- **FIDELITY** Improved `ToggleButton` fidelity
- **NEW** `NavigationPanelBody`
- **NEW** Page transitions
  - `EntrancePageTransition` ([#PageRefresh](https://docs.microsoft.com/en-us/windows/uwp/design/motion/page-transitions#page-refresh))
  - `DrillInPageTransition` ([#Drill](https://docs.microsoft.com/en-us/windows/uwp/design/motion/page-transitions#drill))
  - `HorizontalSlidePageTransition` ([#HorizontalSlide](https://docs.microsoft.com/en-us/windows/uwp/design/motion/page-transitions#horizontal-slide))
  - `SuppressPageTransition` ([#Supress](https://docs.microsoft.com/en-us/windows/uwp/design/motion/page-transitions#suppress))
- Add timing and easing to style. (Follows [this](https://docs.microsoft.com/en-us/windows/uwp/design/motion/timing-and-easing))
  - **NEW** `Style.fastAnimationDuration` (Defaults to 150ms)
  - **NEW** `Style.mediumAnimationDuration` (Defaults to 300ms)
  - **NEW** `Style.slowAnimationDuration` (Defaults to 500ms)
  - Default `animationCurve` is now `Curves.easeInOut` (standard) instead of `Curves.linear`
  - **BREAKING** Removed `Style.animationDuration`
- Refactored Navigation Panel

## [1.1.0] - Fidelity update - [14/03/2021]

- **BREAKING** Removed `Card` widget. Use `Acrylic` instead
- **NEW** `Acrylic` widget ([#Acrylic](https://docs.microsoft.com/en-us/windows/uwp/design/style/acrylic))
- **NEW** **NAVIGATION PANEL** `bottom` property
- **FIDELITY** Improved the corder radius of some widgets (Follows [this](https://docs.microsoft.com/en-us/windows/uwp/design/style/rounded-corner#page-or-app-wide-cornerradius-changes))
- **FIX** **FIDELITY** Dark theme hovering color
- Improved documentation

## [1.0.2] - Typography update - [11/03/2021]

- **NEW** Typography
  - Migrated all the widgets to use typography
- **NEW** Tooltip
- **NEW** Dark theme
- **FIX** Disabled button press effect if disabled
- **FIX** Grey color resulting in green color

## [1.0.1+1] - [09/03/2021]

- **NEW** Screenshots

## [1.0.1] - [07/03/2021]

- **FIX** `NavigationPanel` navigation index
- **FIX** `Slider`'s inactive color
- **FIDELITY** Scale animation of button press
- **FIDELITY** Improved `Slider` label fidelity
- **NEW** Split Button

## [1.0.0] - [05/03/2021]

- **NEW** Null-safety
- **NEW** New Icons Library
- **NEW** `NavigationPanelSectionHeader` and `NavigationPanelTileSeparator`
- **BREAKING** Removed `Snackbar`

## [0.0.9] - [03/03/2021]

- Export the icons library
- **NEW** `TextBox`

## [0.0.8] - [01/03/2021]

- **NEW** `ContentDialog` 🎉
- **NEW** `RatingControl` 🎉
- **NEW** `NavigationPanel` 🎉
- Improved `Button` fidelity

## [0.0.7] - [28/02/2021]

- **NEW** `Slider` 🎉
- Use physical model for elevation instead of box shadows
- Improved TODO

## [0.0.6] - [27/02/2021]

- **FIXED** Button now detect pressing
- **FIXED** `ToggleSwitch` default thumb is now animated
- **FIXED** Improved `ToggleSwitch` fidelity
  **FIXED** Darker color for button press.
- **NEW** **THEMING**
  - `Style.activeColor`
  - `Style.inactiveColor`
  - `Style.disabledColor`
  - `Style.animationDuration`
  - `Style.animationCurve`

## [0.0.5] - [27/02/2021]

- `ToggleSwitch` is now stable 🎉
- **NEW** `DefaultToggleSwitchThumb`
- **NEW** `ToggleButton`
- New toast lib: [fl_toast](https://pub.dev/packages/fl_toast)
- Screenshot on the readme. (Fixes [#1](https://github.com/bdlukaa/fluent_ui/issues/1))

## [0.0.4] - [22/02/2021]

- New fluent icons library: [fluentui_icons](https://pub.dev/packages/fluentui_icons)
- Re-made checkbox with more fidelity
- Refactored the following widgets to follow the theme accent color:
  - `Checkbox`
  - `ToggleSwitch`
  - `RadioButton`
- Added accent colors to widget. Use [this](https://docs.microsoft.com/en-us/windows/uwp/design/style/images/color/windows-controls.svg) as a base

## [0.0.3] - Theming update - [21/02/2021]

- **HIGHLIGHT** A whole new [documentation](https://github.com/bdlukaa/fluent_ui/wiki)
- Scaffold now works as expected.
- Improved theming checking
- **NEW**
  - `null` (thirdstate) design on `Checkbox`. (Follows [this](https://docs.microsoft.com/en-us/windows/uwp/design/controls-and-patterns/checkbox))
  - Now you can use the `Decoration` to style the inputs
- **BREAKING**:
  - Removed `Button.action`
  - Removed `Button.compound`
  - Removed `Button.primary`
  - Removed `Button.contextual`
  - Removed `AppBar`
  - Now the default theme uses accent color instead of a predefined color (Follows [this](https://docs.microsoft.com/en-us/windows/uwp/design/style/color#accent-color))
- **FIXED**:
  - `ToggleSwitch` can NOT receive null values

## [0.0.2] - [18/02/2021]

- The whole library was rewritten following [this](https://docs.microsoft.com/en-us/windows/uwp/design/)
- Tooltip's background color is now opaque (Follows [this](https://docs.microsoft.com/en-us/windows/uwp/design/controls-and-patterns/tooltips))
- Dropdown button now works as expected
- **FIXED**:
  - Snackbar now is dismissed even if pressing or hovering
  - Margin is no longer used as part of the clickable button
- **BREAKING**:
  - Renamed `Toggle` to `ToggleSwitch` (Follows [this](https://docs.microsoft.com/en-us/windows/uwp/design/controls-and-patterns/toggles))
  - Removed `BottomNavigationBar`. It's recommended to use top navigation (pivots)
  - Removed `IconButton.menu`
- **NEW**:
  - NavigationPanel (Follows [this](https://docs.microsoft.com/en-us/windows/uwp/design/layout/page-layout#left-nav))
  - Windows project on example
  - RadioButton (Follows [this](https://docs.microsoft.com/en-us/windows/uwp/design/controls-and-patterns/radio-button))

## [0.0.1]

- Initial release<|MERGE_RESOLUTION|>--- conflicted
+++ resolved
@@ -19,13 +19,10 @@
 - All Form widgets now have the same height by default
 - Only show one scrollbar on `ComboBox` overlay
 - Fix opened pane opacity
-<<<<<<< HEAD
 - Added `menuColor` for theme, which is now used by dropdown button, auto suggest box, tooltip and content dialog
 - Updated `AutoSuggestBox` style and expose more customization properties ([#174](https://github.com/bdlukaa/fluent_ui/issues/174))
 - Added `Card` and `cardColor` for theme
-=======
 - Update fluent text controls and added support for `SelectableText` ([#196](https://github.com/bdlukaa/fluent_ui/pull/196))
->>>>>>> 8cc158f4
 
 ## [3.9.0] - Fidelity - [10/02/2022]
 
