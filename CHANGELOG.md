--- conflicted
+++ resolved
@@ -1,8 +1,6 @@
 ## (next)
 
-<<<<<<< HEAD
 - Add `NavigationView.paneBodyBuilder` for customization of widget built for body of pane. ([#548](https://github.com/bdlukaa/fluent_ui/issues/548))
-=======
 - `TreeView` updates ([#555](https://github.com/bdlukaa/fluent_ui/issues/555)):
   - **BREAKING** Added `TreeViewItemInvokeReason` parameter to `TreeView.onItemInvoked` and `TreeViewItem.onInvoked`.
   - Fix clearing out selection state on initial state build in certain cases for a single selection mode tree view.
@@ -11,7 +9,6 @@
   - Add `TreeView.deselectParentWhenChildrenDeselected` optional behavior so that parent items can remain selected when all of their children are deselected.
   - Add `TreeViewItem.setSelectionStateForMultiSelectionMode` helper method and `[TreeViewItem].selectedItems` extension method, to make it easier for application code to programmatically change selection state of items in a multi-selection mode tree view.
 - Added support for Uzbek language
->>>>>>> 4c683164
 
 ## 4.0.1
 
